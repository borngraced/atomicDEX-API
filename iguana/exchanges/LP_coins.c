--- conflicted
+++ resolved
@@ -376,12 +376,8 @@
     return(coin);
 }
 
-<<<<<<< HEAD
+void *curl_easy_init();
 uint16_t LP_coininit(struct iguana_info *coin,char *symbol,char *name,char *assetname,int32_t isPoS,uint16_t port,uint8_t pubtype,uint8_t p2shtype,uint8_t wiftype,uint64_t txfee,double estimatedrate,int32_t longestchain,uint8_t wiftaddr,uint8_t taddr,uint16_t busport,char *confpath,uint8_t decimals)
-=======
-void *curl_easy_init();
-uint16_t LP_coininit(struct iguana_info *coin,char *symbol,char *name,char *assetname,int32_t isPoS,uint16_t port,uint8_t pubtype,uint8_t p2shtype,uint8_t wiftype,uint64_t txfee,double estimatedrate,int32_t longestchain,uint8_t wiftaddr,uint8_t taddr,uint16_t busport,char *confpath)
->>>>>>> e5fcb726
 {
     static void *ctx;
     char *name2; uint16_t origport = port;
@@ -442,12 +438,9 @@
         coin->zcash = LP_IS_BITCOINCASH;
         //printf("set coin.%s <- LP_IS_BITCOINCASH %d\n",symbol,coin->zcash);
     }
-<<<<<<< HEAD
-    coin->decimals = decimals;
-=======
     coin->curl_handle = curl_easy_init();
     portable_mutex_init(&coin->curl_mutex);
->>>>>>> e5fcb726
+    coin->decimals = decimals;
     return(port);
 }
 
