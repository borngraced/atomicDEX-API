/******************************************************************************
 * Copyright © 2014-2018 The SuperNET Developers.                             *
 *                                                                            *
 * See the AUTHORS, DEVELOPER-AGREEMENT and LICENSE files at                  *
 * the top-level directory of this distribution for the individual copyright  *
 * holder information and the developer policies on copyright and licensing.  *
 *                                                                            *
 * Unless otherwise agreed in a custom licensing agreement, no part of the    *
 * SuperNET software, including this file may be copied, modified, propagated *
 * or distributed except according to the terms contained in the LICENSE file *
 *                                                                            *
 * Removal or modification of this copyright notice is prohibited.            *
 *                                                                            *
 ******************************************************************************/
//
//  coins.rs
//  marketmaker
//

#![allow(uncommon_codepoints)]
#![feature(integer_atomics)]
#![feature(async_closure)]
#![feature(hash_raw_entry)]

#[macro_use] extern crate common;
#[macro_use] extern crate fomat_macros;
#[macro_use] extern crate gstuff;
#[macro_use] extern crate lazy_static;
#[macro_use] extern crate serde_derive;
#[macro_use] extern crate serde_json;
#[macro_use] extern crate ser_error_derive;

use async_trait::async_trait;
use bigdecimal::{BigDecimal, ParseBigDecimalError};
use common::executor::{spawn, Timer};
use common::mm_ctx::{from_ctx, MmArc, MmWeak};
use common::mm_error::prelude::*;
use common::mm_metrics::MetricsWeak;
use common::mm_number::MmNumber;
use common::{calc_total_pages, now_ms, HttpStatusCode};
use derive_more::Display;
use futures::compat::Future01CompatExt;
use futures::lock::Mutex as AsyncMutex;
use futures::{FutureExt, TryFutureExt};
use futures01::Future;
use http::{Response, StatusCode};
use keys::{AddressFormat as UtxoAddressFormat, NetworkPrefix as CashAddrPrefix};
use rpc::v1::types::{Bytes as BytesJson, H256 as H256Json};
use serde::{Deserialize, Deserializer};
use serde_json::{self as json, Value as Json};
use std::collections::hash_map::{HashMap, RawEntryMut};
use std::fmt;
use std::num::NonZeroUsize;
use std::ops::Deref;
use std::path::PathBuf;
use std::str::FromStr;
use std::sync::Arc;
#[cfg(feature = "zhtlc")]
use zcash_primitives::transaction::Transaction as ZTransaction;

// using custom copy of try_fus as futures crate was renamed to futures01
macro_rules! try_fus {
    ($e: expr) => {
        match $e {
            Ok(ok) => ok,
            Err(err) => return Box::new(futures01::future::err(ERRL!("{}", err))),
        }
    };
}

macro_rules! try_f {
    ($e: expr) => {
        match $e {
            Ok(ok) => ok,
            Err(e) => return Box::new(futures01::future::err(e)),
        }
    };
}

#[doc(hidden)]
#[cfg(test)]
pub mod coins_tests;

pub mod eth;
use eth::{eth_coin_from_conf_and_request, EthCoin, EthTxFeeDetails, SignedEthTx};

pub mod utxo;
use utxo::qtum::{self, qtum_coin_from_conf_and_request, QtumCoin};
use utxo::slp::SlpToken;
use utxo::utxo_common::big_decimal_from_sat_unsigned;
use utxo::utxo_standard::{utxo_standard_coin_from_conf_and_request, UtxoStandardCoin};
use utxo::{GenerateTxError, UtxoFeeDetails, UtxoTx};

pub mod qrc20;
use qrc20::{qrc20_coin_from_conf_and_request, Qrc20Coin, Qrc20FeeDetails};

#[doc(hidden)]
#[allow(unused_variables)]
pub mod test_coin;
pub use test_coin::TestCoin;

#[doc(hidden)]
#[allow(unused_variables)]
pub mod solana;
pub use solana::SolanaCoin;

#[cfg(target_arch = "wasm32")] pub mod tx_history_db;

#[cfg(all(not(target_arch = "wasm32"), feature = "zhtlc"))]
pub mod z_coin;
<<<<<<< HEAD
use crate::solana::SolanaFeeDetails;
=======
use crate::utxo::bch::{bch_coin_from_conf_and_request, BchCoin};
use crate::utxo::slp::{slp_addr_from_pubkey_str, SlpFeeDetails};
>>>>>>> bbb798f2
use crate::utxo::UnsupportedAddr;
#[cfg(all(not(target_arch = "wasm32"), feature = "zhtlc"))]
use z_coin::{z_coin_from_conf_and_request, ZCoin};

cfg_native! {
    use async_std::fs;
    use futures::AsyncWriteExt;
    use std::io;
}

cfg_wasm32! {
    use common::indexed_db::{ConstructibleDb, DbLocked};
    use tx_history_db::TxHistoryDb;

    pub type TxHistoryDbLocked<'a> = DbLocked<'a, TxHistoryDb>;
}

pub type BalanceResult<T> = Result<T, MmError<BalanceError>>;
pub type BalanceFut<T> = Box<dyn Future<Item = T, Error = MmError<BalanceError>> + Send>;
pub type NumConversResult<T> = Result<T, MmError<NumConversError>>;
pub type WithdrawResult = Result<TransactionDetails, MmError<WithdrawError>>;
pub type WithdrawFut = Box<dyn Future<Item = TransactionDetails, Error = MmError<WithdrawError>> + Send>;
pub type TradePreimageResult<T> = Result<T, MmError<TradePreimageError>>;
pub type TradePreimageFut<T> = Box<dyn Future<Item = T, Error = MmError<TradePreimageError>> + Send>;
pub type CoinFindResult<T> = Result<T, MmError<CoinFindError>>;
pub type TxHistoryFut<T> = Box<dyn Future<Item = T, Error = MmError<TxHistoryError>> + Send>;
pub type TxHistoryResult<T> = Result<T, MmError<TxHistoryError>>;

#[derive(Debug, Display)]
pub enum TxHistoryError {
    ErrorSerializing(String),
    ErrorDeserializing(String),
    ErrorSaving(String),
    ErrorLoading(String),
    ErrorClearing(String),
    NotSupported(String),
    InternalError(String),
}

pub trait Transaction: fmt::Debug + 'static {
    /// Raw transaction bytes of the transaction
    fn tx_hex(&self) -> Vec<u8>;
    /// Serializable representation of tx hash for displaying purpose
    fn tx_hash(&self) -> BytesJson;
}

#[derive(Clone, Debug, PartialEq)]
pub enum TransactionEnum {
    UtxoTx(UtxoTx),
    SignedEthTx(SignedEthTx),
    #[cfg(feature = "zhtlc")]
    ZTransaction(ZTransaction),
}
ifrom!(TransactionEnum, UtxoTx);
ifrom!(TransactionEnum, SignedEthTx);
#[cfg(feature = "zhtlc")]
ifrom!(TransactionEnum, ZTransaction);

// NB: When stable and groked by IDEs, `enum_dispatch` can be used instead of `Deref` to speed things up.
impl Deref for TransactionEnum {
    type Target = dyn Transaction;
    fn deref(&self) -> &dyn Transaction {
        match self {
            TransactionEnum::UtxoTx(ref t) => t,
            TransactionEnum::SignedEthTx(ref t) => t,
            #[cfg(feature = "zhtlc")]
            TransactionEnum::ZTransaction(ref t) => t,
        }
    }
}

pub type TransactionFut = Box<dyn Future<Item = TransactionEnum, Error = String> + Send>;

#[derive(Debug, PartialEq)]
pub enum FoundSwapTxSpend {
    Spent(TransactionEnum),
    Refunded(TransactionEnum),
}

pub enum CanRefundHtlc {
    CanRefundNow,
    // returns the number of seconds to sleep before HTLC becomes refundable
    HaveToWait(u64),
}

#[derive(Debug, Display, Eq, PartialEq)]
pub enum NegotiateSwapContractAddrErr {
    #[display(fmt = "InvalidOtherAddrLen, addr supplied {:?}", _0)]
    InvalidOtherAddrLen(BytesJson),
    #[display(fmt = "UnexpectedOtherAddr, addr supplied {:?}", _0)]
    UnexpectedOtherAddr(BytesJson),
    NoOtherAddrAndNoFallback,
}

/// Swap operations (mostly based on the Hash/Time locked transactions implemented by coin wallets).
pub trait SwapOps {
    fn send_taker_fee(&self, fee_addr: &[u8], amount: BigDecimal, uuid: &[u8]) -> TransactionFut;

    fn send_maker_payment(
        &self,
        time_lock: u32,
        taker_pub: &[u8],
        secret_hash: &[u8],
        amount: BigDecimal,
        swap_contract_address: &Option<BytesJson>,
    ) -> TransactionFut;

    fn send_taker_payment(
        &self,
        time_lock: u32,
        maker_pub: &[u8],
        secret_hash: &[u8],
        amount: BigDecimal,
        swap_contract_address: &Option<BytesJson>,
    ) -> TransactionFut;

    fn send_maker_spends_taker_payment(
        &self,
        taker_payment_tx: &[u8],
        time_lock: u32,
        taker_pub: &[u8],
        secret: &[u8],
        swap_contract_address: &Option<BytesJson>,
    ) -> TransactionFut;

    fn send_taker_spends_maker_payment(
        &self,
        maker_payment_tx: &[u8],
        time_lock: u32,
        maker_pub: &[u8],
        secret: &[u8],
        swap_contract_address: &Option<BytesJson>,
    ) -> TransactionFut;

    fn send_taker_refunds_payment(
        &self,
        taker_payment_tx: &[u8],
        time_lock: u32,
        maker_pub: &[u8],
        secret_hash: &[u8],
        swap_contract_address: &Option<BytesJson>,
    ) -> TransactionFut;

    fn send_maker_refunds_payment(
        &self,
        maker_payment_tx: &[u8],
        time_lock: u32,
        taker_pub: &[u8],
        secret_hash: &[u8],
        swap_contract_address: &Option<BytesJson>,
    ) -> TransactionFut;

    fn validate_fee(
        &self,
        fee_tx: &TransactionEnum,
        expected_sender: &[u8],
        fee_addr: &[u8],
        amount: &BigDecimal,
        min_block_number: u64,
        uuid: &[u8],
    ) -> Box<dyn Future<Item = (), Error = String> + Send>;

    fn validate_maker_payment(
        &self,
        payment_tx: &[u8],
        time_lock: u32,
        maker_pub: &[u8],
        priv_bn_hash: &[u8],
        amount: BigDecimal,
        swap_contract_address: &Option<BytesJson>,
    ) -> Box<dyn Future<Item = (), Error = String> + Send>;

    fn validate_taker_payment(
        &self,
        payment_tx: &[u8],
        time_lock: u32,
        taker_pub: &[u8],
        priv_bn_hash: &[u8],
        amount: BigDecimal,
        swap_contract_address: &Option<BytesJson>,
    ) -> Box<dyn Future<Item = (), Error = String> + Send>;

    fn check_if_my_payment_sent(
        &self,
        time_lock: u32,
        other_pub: &[u8],
        secret_hash: &[u8],
        search_from_block: u64,
        swap_contract_address: &Option<BytesJson>,
    ) -> Box<dyn Future<Item = Option<TransactionEnum>, Error = String> + Send>;

    fn search_for_swap_tx_spend_my(
        &self,
        time_lock: u32,
        other_pub: &[u8],
        secret_hash: &[u8],
        tx: &[u8],
        search_from_block: u64,
        swap_contract_address: &Option<BytesJson>,
    ) -> Result<Option<FoundSwapTxSpend>, String>;

    fn search_for_swap_tx_spend_other(
        &self,
        time_lock: u32,
        other_pub: &[u8],
        secret_hash: &[u8],
        tx: &[u8],
        search_from_block: u64,
        swap_contract_address: &Option<BytesJson>,
    ) -> Result<Option<FoundSwapTxSpend>, String>;

    fn extract_secret(&self, secret_hash: &[u8], spend_tx: &[u8]) -> Result<Vec<u8>, String>;

    /// Whether the refund transaction can be sent now
    /// For example: there are no additional conditions for ETH, but for some UTXO coins we should wait for
    /// locktime < MTP
    fn can_refund_htlc(&self, locktime: u64) -> Box<dyn Future<Item = CanRefundHtlc, Error = String> + Send + '_> {
        let now = now_ms() / 1000;
        let result = if now > locktime {
            CanRefundHtlc::CanRefundNow
        } else {
            CanRefundHtlc::HaveToWait(locktime - now + 1)
        };
        Box::new(futures01::future::ok(result))
    }

    fn negotiate_swap_contract_addr(
        &self,
        other_side_address: Option<&[u8]>,
    ) -> Result<Option<BytesJson>, MmError<NegotiateSwapContractAddrErr>>;
}

/// Operations that coins have independently from the MarketMaker.
/// That is, things implemented by the coin wallets or public coin services.
pub trait MarketCoinOps {
    fn ticker(&self) -> &str;

    fn my_address(&self) -> Result<String, String>;

    fn my_balance(&self) -> BalanceFut<CoinBalance>;

    fn my_spendable_balance(&self) -> BalanceFut<BigDecimal> {
        Box::new(self.my_balance().map(|CoinBalance { spendable, .. }| spendable))
    }

    /// Base coin balance for tokens, e.g. ETH balance in ERC20 case
    fn base_coin_balance(&self) -> BalanceFut<BigDecimal>;

    /// Receives raw transaction bytes in hexadecimal format as input and returns tx hash in hexadecimal format
    fn send_raw_tx(&self, tx: &str) -> Box<dyn Future<Item = String, Error = String> + Send>;

    fn wait_for_confirmations(
        &self,
        tx: &[u8],
        confirmations: u64,
        requires_nota: bool,
        wait_until: u64,
        check_every: u64,
    ) -> Box<dyn Future<Item = (), Error = String> + Send>;

    fn wait_for_tx_spend(
        &self,
        transaction: &[u8],
        wait_until: u64,
        from_block: u64,
        swap_contract_address: &Option<BytesJson>,
    ) -> TransactionFut;

    fn tx_enum_from_bytes(&self, bytes: &[u8]) -> Result<TransactionEnum, String>;

    fn current_block(&self) -> Box<dyn Future<Item = u64, Error = String> + Send>;

    fn display_priv_key(&self) -> String;

    /// Get the minimum amount to send.
    fn min_tx_amount(&self) -> BigDecimal;

    /// Get the minimum amount to trade.
    fn min_trading_vol(&self) -> MmNumber;
}

#[derive(Debug, Deserialize)]
#[serde(tag = "type")]
pub enum WithdrawFee {
    UtxoFixed {
        amount: BigDecimal,
    },
    UtxoPerKbyte {
        amount: BigDecimal,
    },
    EthGas {
        /// in gwei
        gas_price: BigDecimal,
        gas: u64,
    },
    Qrc20Gas {
        /// in satoshi
        gas_limit: u64,
        gas_price: u64,
    },
}

#[allow(dead_code)]
#[derive(Deserialize)]
pub struct WithdrawRequest {
    coin: String,
    to: String,
    #[serde(default)]
    amount: BigDecimal,
    #[serde(default)]
    max: bool,
    fee: Option<WithdrawFee>,
}

impl WithdrawRequest {
    pub fn new_max(coin: String, to: String) -> WithdrawRequest {
        WithdrawRequest {
            coin,
            to,
            amount: 0.into(),
            max: true,
            fee: None,
        }
    }
}

/// Please note that no type should have the same structure as another type,
/// because this enum has the `untagged` deserialization.
#[derive(Clone, Debug, PartialEq, Serialize)]
#[serde(tag = "type")]
pub enum TxFeeDetails {
    Utxo(UtxoFeeDetails),
    Eth(EthTxFeeDetails),
    Qrc20(Qrc20FeeDetails),
<<<<<<< HEAD
    Solana(SolanaFeeDetails),
=======
    Slp(SlpFeeDetails),
>>>>>>> bbb798f2
}

/// Deserialize the TxFeeDetails as an untagged enum.
impl<'de> Deserialize<'de> for TxFeeDetails {
    fn deserialize<D>(deserializer: D) -> Result<Self, <D as Deserializer<'de>>::Error>
    where
        D: Deserializer<'de>,
    {
        #[derive(Deserialize)]
        #[serde(untagged)]
        enum TxFeeDetailsUnTagged {
            Utxo(UtxoFeeDetails),
            Eth(EthTxFeeDetails),
            Qrc20(Qrc20FeeDetails),
            Solana(SolanaFeeDetails),
        }

        match Deserialize::deserialize(deserializer)? {
            TxFeeDetailsUnTagged::Utxo(f) => Ok(TxFeeDetails::Utxo(f)),
            TxFeeDetailsUnTagged::Eth(f) => Ok(TxFeeDetails::Eth(f)),
            TxFeeDetailsUnTagged::Qrc20(f) => Ok(TxFeeDetails::Qrc20(f)),
            TxFeeDetailsUnTagged::Solana(f) => Ok(TxFeeDetails::Solana(f)),
        }
    }
}

impl From<EthTxFeeDetails> for TxFeeDetails {
    fn from(eth_details: EthTxFeeDetails) -> Self { TxFeeDetails::Eth(eth_details) }
}

impl From<UtxoFeeDetails> for TxFeeDetails {
    fn from(utxo_details: UtxoFeeDetails) -> Self { TxFeeDetails::Utxo(utxo_details) }
}

impl From<Qrc20FeeDetails> for TxFeeDetails {
    fn from(qrc20_details: Qrc20FeeDetails) -> Self { TxFeeDetails::Qrc20(qrc20_details) }
}

impl From<SolanaFeeDetails> for TxFeeDetails {
    fn from(solana_details: SolanaFeeDetails) -> Self { TxFeeDetails::Solana(solana_details) }
}

#[derive(Clone, Debug, Deserialize, PartialEq, Serialize)]
pub struct KmdRewardsDetails {
    amount: BigDecimal,
    claimed_by_me: bool,
}

impl KmdRewardsDetails {
    pub fn claimed_by_me(amount: BigDecimal) -> KmdRewardsDetails {
        KmdRewardsDetails {
            amount,
            claimed_by_me: true,
        }
    }
}

/// Transaction details
#[derive(Clone, Debug, Deserialize, PartialEq, Serialize)]
pub struct TransactionDetails {
    /// Raw bytes of signed transaction in hexadecimal string, this should be sent as is to send_raw_transaction RPC to broadcast the transaction
    pub tx_hex: BytesJson,
    /// Transaction hash in hexadecimal format
    tx_hash: BytesJson,
    /// Coins are sent from these addresses
    from: Vec<String>,
    /// Coins are sent to these addresses
    to: Vec<String>,
    /// Total tx amount
    total_amount: BigDecimal,
    /// The amount spent from "my" address
    spent_by_me: BigDecimal,
    /// The amount received by "my" address
    received_by_me: BigDecimal,
    /// Resulting "my" balance change
    my_balance_change: BigDecimal,
    /// Block height
    block_height: u64,
    /// Transaction timestamp
    timestamp: u64,
    /// Every coin can has specific fee details:
    /// In UTXO tx fee is paid with the coin itself (e.g. 1 BTC and 0.0001 BTC fee).
    /// But for ERC20 token transfer fee is paid with another coin: ETH, because it's ETH smart contract function call that requires gas to be burnt.
    fee_details: Option<TxFeeDetails>,
    /// The coin transaction belongs to
    coin: String,
    /// Internal MM2 id used for internal transaction identification, for some coins it might be equal to transaction hash
    internal_id: BytesJson,
    /// Amount of accrued rewards.
    #[serde(skip_serializing_if = "Option::is_none")]
    kmd_rewards: Option<KmdRewardsDetails>,
}

impl TransactionDetails {
    /// Whether the transaction details block height should be updated (when tx is confirmed)
    pub fn should_update_block_height(&self) -> bool {
        // checking for std::u64::MAX because there was integer overflow
        // in case of electrum returned -1 so there could be records with MAX confirmations
        self.block_height == 0 || self.block_height == std::u64::MAX
    }

    /// Whether the transaction timestamp should be updated (when tx is confirmed)
    pub fn should_update_timestamp(&self) -> bool {
        // checking for std::u64::MAX because there was integer overflow
        // in case of electrum returned -1 so there could be records with MAX confirmations
        self.timestamp == 0
    }

    pub fn should_update_kmd_rewards(&self) -> bool { self.coin == "KMD" && self.kmd_rewards.is_none() }

    pub fn firo_negative_fee(&self) -> bool {
        match &self.fee_details {
            Some(TxFeeDetails::Utxo(utxo)) => utxo.amount < 0.into() && self.coin == "FIRO",
            _ => false,
        }
    }

    pub fn should_update(&self) -> bool {
        self.should_update_block_height()
            || self.should_update_timestamp()
            || self.should_update_kmd_rewards()
            || self.firo_negative_fee()
    }
}

#[derive(Clone, Debug, PartialEq, Serialize)]
pub struct TradeFee {
    pub coin: String,
    pub amount: MmNumber,
    pub paid_from_trading_vol: bool,
}

#[derive(Clone, Debug, PartialEq, PartialOrd)]
pub struct CoinBalance {
    pub spendable: BigDecimal,
    pub unspendable: BigDecimal,
}

/// The approximation is needed to cover the dynamic miner fee changing during a swap.
#[derive(Clone, Debug)]
pub enum FeeApproxStage {
    /// Do not increase the trade fee.
    WithoutApprox,
    /// Increase the trade fee slightly.
    StartSwap,
    /// Increase the trade fee significantly.
    OrderIssue,
    /// Increase the trade fee largely.
    TradePreimage,
}

#[derive(Debug)]
pub enum TradePreimageValue {
    Exact(BigDecimal),
    UpperBound(BigDecimal),
}

#[derive(Debug, Display)]
pub enum TradePreimageError {
    #[display(
        fmt = "Not enough {} to preimage the trade: available {}, required at least {}",
        coin,
        available,
        required
    )]
    NotSufficientBalance {
        coin: String,
        available: BigDecimal,
        required: BigDecimal,
    },
    #[display(fmt = "The amount {} less than minimum transaction amount {}", amount, threshold)]
    AmountIsTooSmall { amount: BigDecimal, threshold: BigDecimal },
    #[display(fmt = "Transport error: {}", _0)]
    Transport(String),
    #[display(fmt = "Internal error: {}", _0)]
    InternalError(String),
}

impl From<NumConversError> for TradePreimageError {
    fn from(e: NumConversError) -> Self { TradePreimageError::InternalError(e.to_string()) }
}

impl TradePreimageError {
    /// Construct [`TradePreimageError`] from [`GenerateTxError`] using additional `coin` and `decimals`.
    pub fn from_generate_tx_error(
        gen_tx_err: GenerateTxError,
        coin: String,
        decimals: u8,
        is_upper_bound: bool,
    ) -> TradePreimageError {
        match gen_tx_err {
            GenerateTxError::EmptyUtxoSet { required } => {
                let required = big_decimal_from_sat_unsigned(required, decimals);
                TradePreimageError::NotSufficientBalance {
                    coin,
                    available: BigDecimal::from(0),
                    required,
                }
            },
            GenerateTxError::EmptyOutputs => TradePreimageError::InternalError(gen_tx_err.to_string()),
            GenerateTxError::OutputValueLessThanDust { value, dust } => {
                if is_upper_bound {
                    // If the preimage value is [`TradePreimageValue::UpperBound`], then we had to pass the account balance as the output value.
                    let error = format!(
                        "Output value {} (equal to the account balance) less than dust {}. Probably, dust is not set or outdated",
                        value, dust
                    );
                    TradePreimageError::InternalError(error)
                } else {
                    let amount = big_decimal_from_sat_unsigned(value, decimals);
                    let threshold = big_decimal_from_sat_unsigned(dust, decimals);
                    TradePreimageError::AmountIsTooSmall { amount, threshold }
                }
            },
            GenerateTxError::DeductFeeFromOutputFailed {
                output_value, required, ..
            } => {
                let available = big_decimal_from_sat_unsigned(output_value, decimals);
                let required = big_decimal_from_sat_unsigned(required, decimals);
                TradePreimageError::NotSufficientBalance {
                    coin,
                    available,
                    required,
                }
            },
            GenerateTxError::NotEnoughUtxos { sum_utxos, required } => {
                let available = big_decimal_from_sat_unsigned(sum_utxos, decimals);
                let required = big_decimal_from_sat_unsigned(required, decimals);
                TradePreimageError::NotSufficientBalance {
                    coin,
                    available,
                    required,
                }
            },
            GenerateTxError::Transport(e) => TradePreimageError::Transport(e),
            GenerateTxError::Internal(e) => TradePreimageError::InternalError(e),
        }
    }
}

/// The reason of unsuccessful conversion of two internal numbers, e.g. `u64` from `BigNumber`.
#[derive(Debug, Display)]
pub struct NumConversError(String);

impl From<ParseBigDecimalError> for NumConversError {
    fn from(e: ParseBigDecimalError) -> Self { NumConversError::new(e.to_string()) }
}

impl NumConversError {
    pub fn new(description: String) -> NumConversError { NumConversError(description) }

    pub fn description(&self) -> &str { &self.0 }
}

#[derive(Debug, Display, PartialEq)]
pub enum BalanceError {
    #[display(fmt = "Transport: {}", _0)]
    Transport(String),
    #[display(fmt = "Invalid response: {}", _0)]
    InvalidResponse(String),
    #[display(fmt = "Internal: {}", _0)]
    Internal(String),
}

impl From<NumConversError> for BalanceError {
    fn from(e: NumConversError) -> Self { BalanceError::Internal(e.to_string()) }
}

#[derive(Debug, Deserialize, Display, Serialize, SerializeErrorType)]
#[serde(tag = "error_type", content = "error_data")]
pub enum WithdrawError {
    #[display(
        fmt = "Not enough {} to withdraw: available {}, required at least {}",
        coin,
        available,
        required
    )]
    NotSufficientBalance {
        coin: String,
        available: BigDecimal,
        required: BigDecimal,
    },
    #[display(fmt = "Balance is zero")]
    ZeroBalanceToWithdrawMax,
    #[display(fmt = "The amount {} is too small, required at least {}", amount, threshold)]
    AmountTooLow { amount: BigDecimal, threshold: BigDecimal },
    #[display(fmt = "Invalid address: {}", _0)]
    InvalidAddress(String),
    #[display(fmt = "Invalid fee policy: {}", _0)]
    InvalidFeePolicy(String),
    #[display(fmt = "No such coin {}", coin)]
    NoSuchCoin { coin: String },
    #[display(fmt = "Transport error: {}", _0)]
    Transport(String),
    #[display(fmt = "Internal error: {}", _0)]
    InternalError(String),
}

impl HttpStatusCode for WithdrawError {
    fn status_code(&self) -> StatusCode {
        match self {
            WithdrawError::NotSufficientBalance { .. }
            | WithdrawError::ZeroBalanceToWithdrawMax
            | WithdrawError::AmountTooLow { .. }
            | WithdrawError::InvalidAddress(_)
            | WithdrawError::InvalidFeePolicy(_)
            | WithdrawError::NoSuchCoin { .. } => StatusCode::BAD_REQUEST,
            WithdrawError::Transport(_) | WithdrawError::InternalError(_) => StatusCode::INTERNAL_SERVER_ERROR,
        }
    }
}

impl From<NumConversError> for WithdrawError {
    fn from(e: NumConversError) -> Self { WithdrawError::InternalError(e.to_string()) }
}

impl From<BalanceError> for WithdrawError {
    fn from(e: BalanceError) -> Self {
        match e {
            BalanceError::Transport(error) | BalanceError::InvalidResponse(error) => WithdrawError::Transport(error),
            BalanceError::Internal(internal) => WithdrawError::InternalError(internal),
        }
    }
}

impl From<CoinFindError> for WithdrawError {
    fn from(e: CoinFindError) -> Self {
        match e {
            CoinFindError::NoSuchCoin { coin } => WithdrawError::NoSuchCoin { coin },
        }
    }
}

impl From<UnsupportedAddr> for WithdrawError {
    fn from(e: UnsupportedAddr) -> Self { WithdrawError::InvalidAddress(e.to_string()) }
}

impl WithdrawError {
    /// Construct [`WithdrawError`] from [`GenerateTxError`] using additional `coin` and `decimals`.
    pub fn from_generate_tx_error(gen_tx_err: GenerateTxError, coin: String, decimals: u8) -> WithdrawError {
        match gen_tx_err {
            GenerateTxError::EmptyUtxoSet { required } => {
                let required = big_decimal_from_sat_unsigned(required, decimals);
                WithdrawError::NotSufficientBalance {
                    coin,
                    available: BigDecimal::from(0),
                    required,
                }
            },
            GenerateTxError::EmptyOutputs => WithdrawError::InternalError(gen_tx_err.to_string()),
            GenerateTxError::OutputValueLessThanDust { value, dust } => {
                let amount = big_decimal_from_sat_unsigned(value, decimals);
                let threshold = big_decimal_from_sat_unsigned(dust, decimals);
                WithdrawError::AmountTooLow { amount, threshold }
            },
            GenerateTxError::DeductFeeFromOutputFailed {
                output_value, required, ..
            } => {
                let available = big_decimal_from_sat_unsigned(output_value, decimals);
                let required = big_decimal_from_sat_unsigned(required, decimals);
                WithdrawError::NotSufficientBalance {
                    coin,
                    available,
                    required,
                }
            },
            GenerateTxError::NotEnoughUtxos { sum_utxos, required } => {
                let available = big_decimal_from_sat_unsigned(sum_utxos, decimals);
                let required = big_decimal_from_sat_unsigned(required, decimals);
                WithdrawError::NotSufficientBalance {
                    coin,
                    available,
                    required,
                }
            },
            GenerateTxError::Transport(e) => WithdrawError::Transport(e),
            GenerateTxError::Internal(e) => WithdrawError::InternalError(e),
        }
    }
}

/// NB: Implementations are expected to follow the pImpl idiom, providing cheap reference-counted cloning and garbage collection.
pub trait MmCoin: SwapOps + MarketCoinOps + fmt::Debug + Send + Sync + 'static {
    // `MmCoin` is an extension fulcrum for something that doesn't fit the `MarketCoinOps`. Practical examples:
    // name (might be required for some APIs, CoinMarketCap for instance);
    // coin statistics that we might want to share with UI;
    // state serialization, to get full rewind and debugging information about the coins participating in a SWAP operation.
    // status/availability check: https://github.com/artemii235/SuperNET/issues/156#issuecomment-446501816

    fn is_asset_chain(&self) -> bool;

    /// The coin can be initialized, but it cannot participate in the swaps.
    fn wallet_only(&self, ctx: &MmArc) -> bool {
        let coin_conf = coin_conf(ctx, self.ticker());
        coin_conf["wallet_only"].as_bool().unwrap_or(false)
    }

    fn withdraw(&self, req: WithdrawRequest) -> WithdrawFut;

    /// Maximum number of digits after decimal point used to denominate integer coin units (satoshis, wei, etc.)
    fn decimals(&self) -> u8;

    /// Convert input address to the specified address format.
    fn convert_to_address(&self, from: &str, to_address_format: Json) -> Result<String, String>;

    fn validate_address(&self, address: &str) -> ValidateAddressResult;

    /// Loop collecting coin transaction history and saving it to local DB
    fn process_history_loop(&self, ctx: MmArc) -> Box<dyn Future<Item = (), Error = ()> + Send>;

    /// Path to tx history file
    fn tx_history_path(&self, ctx: &MmArc) -> PathBuf {
        let my_address = self.my_address().unwrap_or_default();
        // BCH cash address format has colon after prefix, e.g. bitcoincash:
        // Colon can't be used in file names on Windows so it should be escaped
        let my_address = my_address.replace(":", "_");
        ctx.dbdir()
            .join("TRANSACTIONS")
            .join(format!("{}_{}.json", self.ticker(), my_address))
    }

    /// Loads existing tx history from file, returns empty vector if file is not found
    /// Cleans the existing file if deserialization fails
    fn load_history_from_file(&self, ctx: &MmArc) -> TxHistoryFut<Vec<TransactionDetails>> {
        load_history_from_file_impl(self, ctx)
    }

    fn save_history_to_file(&self, ctx: &MmArc, history: Vec<TransactionDetails>) -> TxHistoryFut<()> {
        save_history_to_file_impl(self, ctx, history)
    }

    /// Transaction history background sync status
    fn history_sync_status(&self) -> HistorySyncState;

    /// Get fee to be paid per 1 swap transaction
    fn get_trade_fee(&self) -> Box<dyn Future<Item = TradeFee, Error = String> + Send>;

    /// Get fee to be paid by sender per whole swap using the sending value and check if the wallet has sufficient balance to pay the fee.
    fn get_sender_trade_fee(&self, value: TradePreimageValue, stage: FeeApproxStage) -> TradePreimageFut<TradeFee>;

    /// Get fee to be paid by receiver per whole swap and check if the wallet has sufficient balance to pay the fee.
    fn get_receiver_trade_fee(&self, stage: FeeApproxStage) -> TradePreimageFut<TradeFee>;

    /// Get transaction fee the Taker has to pay to send a `TakerFee` transaction and check if the wallet has sufficient balance to pay the fee.
    fn get_fee_to_send_taker_fee(
        &self,
        dex_fee_amount: BigDecimal,
        stage: FeeApproxStage,
    ) -> TradePreimageFut<TradeFee>;

    /// required transaction confirmations number to ensure double-spend safety
    fn required_confirmations(&self) -> u64;

    /// whether coin requires notarization to ensure double-spend safety
    fn requires_notarization(&self) -> bool;

    /// set required transaction confirmations number
    fn set_required_confirmations(&self, confirmations: u64);

    /// set requires notarization
    fn set_requires_notarization(&self, requires_nota: bool);

    /// Get swap contract address if the coin uses it in Atomic Swaps.
    fn swap_contract_address(&self) -> Option<BytesJson>;

    /// The minimum number of confirmations at which a transaction is considered mature.
    fn mature_confirmations(&self) -> Option<u32>;

    /// Get some of the coin config info in serialized format for p2p messaging.
    fn coin_protocol_info(&self) -> Vec<u8>;

    /// Check if serialized coin protocol info is supported by current version.
    fn is_coin_protocol_supported(&self, info: &Option<Vec<u8>>) -> bool;
}

#[derive(Clone, Debug)]
pub enum MmCoinEnum {
    UtxoCoin(UtxoStandardCoin),
    QtumCoin(QtumCoin),
    Qrc20Coin(Qrc20Coin),
    EthCoin(EthCoin),
    #[cfg(all(not(target_arch = "wasm32"), feature = "zhtlc"))]
    ZCoin(ZCoin),
<<<<<<< HEAD
    SolanaCoin(SolanaCoin),
=======
    Bch(BchCoin),
    SlpToken(SlpToken),
>>>>>>> bbb798f2
    Test(TestCoin),
}

impl From<UtxoStandardCoin> for MmCoinEnum {
    fn from(c: UtxoStandardCoin) -> MmCoinEnum { MmCoinEnum::UtxoCoin(c) }
}

impl From<EthCoin> for MmCoinEnum {
    fn from(c: EthCoin) -> MmCoinEnum { MmCoinEnum::EthCoin(c) }
}

impl From<TestCoin> for MmCoinEnum {
    fn from(c: TestCoin) -> MmCoinEnum { MmCoinEnum::Test(c) }
}

impl From<SolanaCoin> for MmCoinEnum {
    fn from(c: SolanaCoin) -> MmCoinEnum { MmCoinEnum::SolanaCoin(c) }
}

impl From<QtumCoin> for MmCoinEnum {
    fn from(coin: QtumCoin) -> Self { MmCoinEnum::QtumCoin(coin) }
}

impl From<Qrc20Coin> for MmCoinEnum {
    fn from(c: Qrc20Coin) -> MmCoinEnum { MmCoinEnum::Qrc20Coin(c) }
}

impl From<BchCoin> for MmCoinEnum {
    fn from(c: BchCoin) -> MmCoinEnum { MmCoinEnum::Bch(c) }
}

impl From<SlpToken> for MmCoinEnum {
    fn from(c: SlpToken) -> MmCoinEnum { MmCoinEnum::SlpToken(c) }
}

#[cfg(all(not(target_arch = "wasm32"), feature = "zhtlc"))]
impl From<ZCoin> for MmCoinEnum {
    fn from(c: ZCoin) -> MmCoinEnum { MmCoinEnum::ZCoin(c) }
}

// NB: When stable and groked by IDEs, `enum_dispatch` can be used instead of `Deref` to speed things up.
impl Deref for MmCoinEnum {
    type Target = dyn MmCoin;
    fn deref(&self) -> &dyn MmCoin {
        match self {
            MmCoinEnum::UtxoCoin(ref c) => c,
            MmCoinEnum::QtumCoin(ref c) => c,
            MmCoinEnum::Qrc20Coin(ref c) => c,
            MmCoinEnum::EthCoin(ref c) => c,
            MmCoinEnum::Bch(ref c) => c,
            MmCoinEnum::SlpToken(ref c) => c,
            #[cfg(all(not(target_arch = "wasm32"), feature = "zhtlc"))]
            MmCoinEnum::ZCoin(ref c) => c,
            MmCoinEnum::Test(ref c) => c,
            MmCoinEnum::SolanaCoin(ref c) => c,
        }
    }
}

#[async_trait]
pub trait BalanceTradeFeeUpdatedHandler {
    async fn balance_updated(&self, coin: &MmCoinEnum, new_balance: &BigDecimal);
}

struct CoinsContext {
    /// A map from a currency ticker symbol to the corresponding coin.
    /// Similar to `LP_coins`.
    coins: AsyncMutex<HashMap<String, MmCoinEnum>>,
    balance_update_handlers: AsyncMutex<Vec<Box<dyn BalanceTradeFeeUpdatedHandler + Send + Sync>>>,
    #[cfg(target_arch = "wasm32")]
    /// The database has to be initialized only once!
    tx_history_db: ConstructibleDb<TxHistoryDb>,
}
impl CoinsContext {
    /// Obtains a reference to this crate context, creating it if necessary.
    fn from_ctx(ctx: &MmArc) -> Result<Arc<CoinsContext>, String> {
        Ok(try_s!(from_ctx(&ctx.coins_ctx, move || {
            Ok(CoinsContext {
                coins: AsyncMutex::new(HashMap::new()),
                balance_update_handlers: AsyncMutex::new(vec![]),
                #[cfg(target_arch = "wasm32")]
                tx_history_db: ConstructibleDb::from_ctx(ctx),
            })
        })))
    }

    #[cfg(target_arch = "wasm32")]
    async fn tx_history_db(&self) -> TxHistoryResult<TxHistoryDbLocked<'_>> {
        Ok(self.tx_history_db.get_or_initialize().await?)
    }
}

#[allow(clippy::upper_case_acronyms)]
#[derive(Debug, Serialize, Deserialize)]
#[serde(tag = "type", content = "protocol_data")]
pub enum CoinProtocol {
    UTXO,
    QTUM,
    QRC20 {
        platform: String,
        contract_address: String,
    },
    ETH,
    ERC20 {
        platform: String,
        contract_address: String,
    },
    SLPTOKEN {
        platform: String,
        token_id: H256Json,
        decimals: u8,
        required_confirmations: Option<u64>,
    },
    BCH {
        slp_prefix: String,
    },
    #[cfg(all(not(target_arch = "wasm32"), feature = "zhtlc"))]
    ZHTLC,
}

pub type RpcTransportEventHandlerShared = Arc<dyn RpcTransportEventHandler + Send + Sync + 'static>;

/// Common methods to measure the outgoing requests and incoming responses statistics.
pub trait RpcTransportEventHandler {
    fn debug_info(&self) -> String;

    fn on_outgoing_request(&self, data: &[u8]);

    fn on_incoming_response(&self, data: &[u8]);

    fn on_connected(&self, address: String) -> Result<(), String>;
}

impl fmt::Debug for dyn RpcTransportEventHandler + Send + Sync {
    fn fmt(&self, f: &mut fmt::Formatter<'_>) -> fmt::Result { write!(f, "{}", self.debug_info()) }
}

impl RpcTransportEventHandler for RpcTransportEventHandlerShared {
    fn debug_info(&self) -> String { self.deref().debug_info() }

    fn on_outgoing_request(&self, data: &[u8]) { self.as_ref().on_outgoing_request(data) }

    fn on_incoming_response(&self, data: &[u8]) { self.as_ref().on_incoming_response(data) }

    fn on_connected(&self, address: String) -> Result<(), String> { self.as_ref().on_connected(address) }
}

impl<T: RpcTransportEventHandler> RpcTransportEventHandler for Vec<T> {
    fn debug_info(&self) -> String {
        let selfi: Vec<String> = self.iter().map(|x| x.debug_info()).collect();
        format!("{:?}", selfi)
    }

    fn on_outgoing_request(&self, data: &[u8]) {
        for handler in self {
            handler.on_outgoing_request(data)
        }
    }

    fn on_incoming_response(&self, data: &[u8]) {
        for handler in self {
            handler.on_incoming_response(data)
        }
    }

    fn on_connected(&self, address: String) -> Result<(), String> {
        for handler in self {
            try_s!(handler.on_connected(address.clone()))
        }
        Ok(())
    }
}

pub enum RpcClientType {
    Native,
    Electrum,
    Ethereum,
}

impl ToString for RpcClientType {
    fn to_string(&self) -> String {
        match self {
            RpcClientType::Native => "native".into(),
            RpcClientType::Electrum => "electrum".into(),
            RpcClientType::Ethereum => "ethereum".into(),
        }
    }
}

#[derive(Clone)]
pub struct CoinTransportMetrics {
    /// Using a weak reference by default in order to avoid circular references and leaks.
    metrics: MetricsWeak,
    /// Name of coin the rpc client is intended to work with.
    ticker: String,
    /// RPC client type.
    client: String,
}

impl CoinTransportMetrics {
    fn new(metrics: MetricsWeak, ticker: String, client: RpcClientType) -> CoinTransportMetrics {
        CoinTransportMetrics {
            metrics,
            ticker,
            client: client.to_string(),
        }
    }

    fn into_shared(self) -> RpcTransportEventHandlerShared { Arc::new(self) }
}

impl RpcTransportEventHandler for CoinTransportMetrics {
    fn debug_info(&self) -> String { "CoinTransportMetrics".into() }

    fn on_outgoing_request(&self, data: &[u8]) {
        mm_counter!(self.metrics, "rpc_client.traffic.out", data.len() as u64,
            "coin" => self.ticker.clone(), "client" => self.client.clone());
        mm_counter!(self.metrics, "rpc_client.request.count", 1,
            "coin" => self.ticker.clone(), "client" => self.client.clone());
    }

    fn on_incoming_response(&self, data: &[u8]) {
        mm_counter!(self.metrics, "rpc_client.traffic.in", data.len() as u64,
            "coin" => self.ticker.clone(), "client" => self.client.clone());
        mm_counter!(self.metrics, "rpc_client.response.count", 1,
            "coin" => self.ticker.clone(), "client" => self.client.clone());
    }

    fn on_connected(&self, _address: String) -> Result<(), String> {
        // Handle a new connected endpoint if necessary.
        // Now just return the Ok
        Ok(())
    }
}

#[async_trait]
impl BalanceTradeFeeUpdatedHandler for CoinsContext {
    async fn balance_updated(&self, coin: &MmCoinEnum, new_balance: &BigDecimal) {
        for sub in self.balance_update_handlers.lock().await.iter() {
            sub.balance_updated(coin, new_balance).await
        }
    }
}

pub fn coin_conf(ctx: &MmArc, ticker: &str) -> Json {
    match ctx.conf["coins"].as_array() {
        Some(coins) => coins
            .iter()
            .find(|coin| coin["coin"].as_str() == Some(ticker))
            .cloned()
            .unwrap_or(Json::Null),
        None => Json::Null,
    }
}

pub fn is_wallet_only_conf(conf: &Json) -> bool { conf["wallet_only"].as_bool().unwrap_or(false) }

pub fn is_wallet_only_ticker(ctx: &MmArc, ticker: &str) -> bool {
    let coin_conf = coin_conf(ctx, ticker);
    coin_conf["wallet_only"].as_bool().unwrap_or(false)
}

/// Adds a new currency into the list of currencies configured.
///
/// Returns an error if the currency already exists. Initializing the same currency twice is a bad habit
/// (might lead to misleading and confusing information during debugging and maintenance, see DRY)
/// and should be fixed on the call site.
///
/// * `req` - Payload of the corresponding "enable" or "electrum" RPC request.
pub async fn lp_coininit(ctx: &MmArc, ticker: &str, req: &Json) -> Result<MmCoinEnum, String> {
    let cctx = try_s!(CoinsContext::from_ctx(ctx));
    {
        let coins = cctx.coins.lock().await;
        if coins.get(ticker).is_some() {
            return ERR!("Coin {} already initialized", ticker);
        }
    }

    let coins_en = coin_conf(ctx, ticker);

    if coins_en.is_null() {
        ctx.log.log(
            "😅",
            #[allow(clippy::unnecessary_cast)]
            &[&("coin" as &str), &ticker, &("no-conf" as &str)],
            &fomat! ("Warning, coin " (ticker) " is used without a corresponding configuration."),
        );
    }

    if coins_en["mm2"].is_null() && req["mm2"].is_null() {
        return ERR!(concat!(
            "mm2 param is not set neither in coins config nor enable request, ",
            "assuming that coin is not supported"
        ));
    }
    let secret = &*ctx.secp256k1_key_pair().private().secret;

    if coins_en["protocol"].is_null() {
        return ERR!(
            r#""protocol" field is missing in coins file. The file format is deprecated, please execute ./mm2 update_config command to convert it or download a new one"#
        );
    }
    let protocol: CoinProtocol = try_s!(json::from_value(coins_en["protocol"].clone()));

    let coin: MmCoinEnum = match &protocol {
        CoinProtocol::UTXO => {
            try_s!(utxo_standard_coin_from_conf_and_request(ctx, ticker, &coins_en, req, secret).await).into()
        },
        CoinProtocol::QTUM => try_s!(qtum_coin_from_conf_and_request(ctx, ticker, &coins_en, req, secret).await).into(),
        CoinProtocol::ETH | CoinProtocol::ERC20 { .. } => {
            try_s!(eth_coin_from_conf_and_request(ctx, ticker, &coins_en, req, secret, protocol).await).into()
        },
        CoinProtocol::QRC20 {
            platform,
            contract_address,
        } => {
            let contract_address = try_s!(qtum::contract_addr_from_str(contract_address));
            try_s!(
                qrc20_coin_from_conf_and_request(ctx, ticker, platform, &coins_en, req, secret, contract_address).await
            )
            .into()
        },
        CoinProtocol::BCH { slp_prefix } => {
            let prefix = try_s!(CashAddrPrefix::from_str(&slp_prefix));

            let bch = try_s!(bch_coin_from_conf_and_request(ctx, ticker, &coins_en, req, prefix, secret).await);
            bch.into()
        },
        CoinProtocol::SLPTOKEN {
            platform,
            token_id,
            decimals,
            required_confirmations,
        } => {
            let platform_coin = try_s!(lp_coinfind(ctx, &platform).await);
            let platform_coin = match platform_coin {
                Some(MmCoinEnum::Bch(coin)) => coin,
                Some(_) => return ERR!("Platform coin {} is not BCH", platform),
                None => return ERR!("Platform coin {} is not activated", platform),
            };

            let confs = required_confirmations.unwrap_or(platform_coin.required_confirmations());
            let token = SlpToken::new(*decimals, ticker.into(), token_id.clone().into(), platform_coin, confs);
            token.into()
        },
        #[cfg(all(not(target_arch = "wasm32"), feature = "zhtlc"))]
        CoinProtocol::ZHTLC => {
            let dbdir = ctx.dbdir();
            try_s!(z_coin_from_conf_and_request(ctx, ticker, &coins_en, req, secret, dbdir).await).into()
        },
    };

    let block_count = try_s!(coin.current_block().compat().await);
    // TODO, #156: Warn the user when we know that the wallet is under-initialized.
    log! ([=ticker] if !coins_en["etomic"].is_null() {", etomic"} ", " [=block_count]);
    // TODO AP: locking the coins list during the entire initialization prevents different coins from being
    // activated concurrently which results in long activation time: https://github.com/KomodoPlatform/atomicDEX/issues/24
    // So I'm leaving the possibility of race condition intentionally in favor of faster concurrent activation.
    // Should consider refactoring: maybe extract the RPC client initialization part from coin init functions.
    let mut coins = cctx.coins.lock().await;
    match coins.raw_entry_mut().from_key(ticker) {
        RawEntryMut::Occupied(_oe) => return ERR!("Coin {} already initialized", ticker),
        RawEntryMut::Vacant(ve) => ve.insert(ticker.to_string(), coin.clone()),
    };
    let history = req["tx_history"].as_bool().unwrap_or(false);
    if history {
        try_s!(lp_spawn_tx_history(ctx.clone(), coin.clone()));
    }
    let ticker = ticker.to_owned();
    let ctx_weak = ctx.weak();
    spawn(async move { check_balance_update_loop(ctx_weak, ticker).await });
    Ok(coin)
}

#[cfg(not(target_arch = "wasm32"))]
fn lp_spawn_tx_history(ctx: MmArc, coin: MmCoinEnum) -> Result<(), String> {
    try_s!(std::thread::Builder::new()
        .name(format!("tx_history_{}", coin.ticker()))
        .spawn(move || coin.process_history_loop(ctx).wait()));
    Ok(())
}

#[cfg(target_arch = "wasm32")]
fn lp_spawn_tx_history(ctx: MmArc, coin: MmCoinEnum) -> Result<(), String> {
    let fut = async move {
        let _res = coin.process_history_loop(ctx).compat().await;
    };
    common::executor::spawn_local(fut);
    Ok(())
}

/// NB: Returns only the enabled (aka active) coins.
pub async fn lp_coinfind(ctx: &MmArc, ticker: &str) -> Result<Option<MmCoinEnum>, String> {
    let cctx = try_s!(CoinsContext::from_ctx(ctx));
    let coins = cctx.coins.lock().await;
    Ok(coins.get(ticker).cloned())
}

/// Attempts to find a pair of active coins returning None if one is not enabled
pub async fn find_pair(ctx: &MmArc, base: &str, rel: &str) -> Result<Option<(MmCoinEnum, MmCoinEnum)>, String> {
    let fut_base = lp_coinfind(ctx, base);
    let fut_rel = lp_coinfind(ctx, rel);

    futures::future::try_join(fut_base, fut_rel)
        .map_ok(|(base, rel)| base.zip(rel))
        .await
}

#[derive(Display)]
pub enum CoinFindError {
    #[display(fmt = "No such coin: {}", coin)]
    NoSuchCoin { coin: String },
}

pub async fn lp_coinfind_or_err(ctx: &MmArc, ticker: &str) -> CoinFindResult<MmCoinEnum> {
    match lp_coinfind(ctx, ticker).await {
        Ok(Some(coin)) => Ok(coin),
        Ok(None) => MmError::err(CoinFindError::NoSuchCoin {
            coin: ticker.to_owned(),
        }),
        Err(e) => panic!("Unexpected error: {}", e),
    }
}

#[derive(Deserialize)]
struct ConvertAddressReq {
    coin: String,
    from: String,
    /// format to that the input address should be converted
    to_address_format: Json,
}

pub async fn convert_address(ctx: MmArc, req: Json) -> Result<Response<Vec<u8>>, String> {
    let req: ConvertAddressReq = try_s!(json::from_value(req));
    let coin = match lp_coinfind(&ctx, &req.coin).await {
        Ok(Some(t)) => t,
        Ok(None) => return ERR!("No such coin: {}", req.coin),
        Err(err) => return ERR!("!lp_coinfind({}): {}", req.coin, err),
    };
    let result = json!({
        "result": {
            "address": try_s!(coin.convert_to_address(&req.from, req.to_address_format)),
        },
    });
    let body = try_s!(json::to_vec(&result));
    Ok(try_s!(Response::builder().body(body)))
}

pub async fn kmd_rewards_info(ctx: MmArc) -> Result<Response<Vec<u8>>, String> {
    let coin = match lp_coinfind(&ctx, "KMD").await {
        Ok(Some(MmCoinEnum::UtxoCoin(t))) => t,
        Ok(Some(_)) => return ERR!("KMD was expected to be UTXO"),
        Ok(None) => return ERR!("KMD is not activated"),
        Err(err) => return ERR!("!lp_coinfind({}): KMD", err),
    };

    let res = json!({
        "result": try_s!(utxo::kmd_rewards_info(&coin).await),
    });
    let res = try_s!(json::to_vec(&res));
    Ok(try_s!(Response::builder().body(res)))
}

#[derive(Deserialize)]
struct ValidateAddressReq {
    coin: String,
    address: String,
}

#[derive(Serialize)]
pub struct ValidateAddressResult {
    is_valid: bool,
    #[serde(skip_serializing_if = "Option::is_none")]
    reason: Option<String>,
}

pub async fn validate_address(ctx: MmArc, req: Json) -> Result<Response<Vec<u8>>, String> {
    let req: ValidateAddressReq = try_s!(json::from_value(req));
    let coin = match lp_coinfind(&ctx, &req.coin).await {
        Ok(Some(t)) => t,
        Ok(None) => return ERR!("No such coin: {}", req.coin),
        Err(err) => return ERR!("!lp_coinfind({}): {}", req.coin, err),
    };

    let res = json!({ "result": coin.validate_address(&req.address) });
    let body = try_s!(json::to_vec(&res));
    Ok(try_s!(Response::builder().body(body)))
}

pub async fn withdraw(ctx: MmArc, req: WithdrawRequest) -> WithdrawResult {
    let coin = lp_coinfind_or_err(&ctx, &req.coin).await?;
    coin.withdraw(req).compat().await
}

pub async fn send_raw_transaction(ctx: MmArc, req: Json) -> Result<Response<Vec<u8>>, String> {
    let ticker = try_s!(req["coin"].as_str().ok_or("No 'coin' field")).to_owned();
    let coin = match lp_coinfind(&ctx, &ticker).await {
        Ok(Some(t)) => t,
        Ok(None) => return ERR!("No such coin: {}", ticker),
        Err(err) => return ERR!("!lp_coinfind({}): {}", ticker, err),
    };
    let bytes_string = try_s!(req["tx_hex"].as_str().ok_or("No 'tx_hex' field"));
    let res = try_s!(coin.send_raw_tx(bytes_string).compat().await);
    let body = try_s!(json::to_vec(&json!({ "tx_hash": res })));
    Ok(try_s!(Response::builder().body(body)))
}

#[derive(Clone, Debug, Serialize)]
#[serde(tag = "state", content = "additional_info")]
pub enum HistorySyncState {
    NotEnabled,
    NotStarted,
    InProgress(Json),
    Error(Json),
    Finished,
}

fn ten() -> usize { 10 }

#[derive(Deserialize)]
struct MyTxHistoryRequest {
    coin: String,
    from_id: Option<BytesJson>,
    #[serde(default)]
    max: bool,
    #[serde(default = "ten")]
    limit: usize,
    page_number: Option<NonZeroUsize>,
}

/// Returns the transaction history of selected coin. Returns no more than `limit` records (default: 10).
/// Skips the first records up to from_id (skipping the from_id too).
/// Transactions are sorted by number of confirmations in ascending order.
pub async fn my_tx_history(ctx: MmArc, req: Json) -> Result<Response<Vec<u8>>, String> {
    let request: MyTxHistoryRequest = try_s!(json::from_value(req));
    let coin = match lp_coinfind(&ctx, &request.coin).await {
        Ok(Some(t)) => t,
        Ok(None) => return ERR!("No such coin: {}", request.coin),
        Err(err) => return ERR!("!lp_coinfind({}): {}", request.coin, err),
    };

    let history = try_s!(coin.load_history_from_file(&ctx).compat().await);
    let total_records = history.len();
    let limit = if request.max { total_records } else { request.limit };

    let block_number = try_s!(coin.current_block().compat().await);
    let skip = match &request.from_id {
        Some(id) => {
            try_s!(history
                .iter()
                .position(|item| item.internal_id == *id)
                .ok_or(format!("from_id {:02x} is not found", id)))
                + 1
        },
        None => match request.page_number {
            Some(page_n) => (page_n.get() - 1) * request.limit,
            None => 0,
        },
    };

    let history = history.into_iter().skip(skip).take(limit);
    let history: Vec<Json> = history
        .map(|item| {
            let tx_block = item.block_height;
            let mut json = json::to_value(item).unwrap();
            json["confirmations"] = if tx_block == 0 {
                Json::from(0)
            } else if block_number >= tx_block {
                Json::from((block_number - tx_block) + 1)
            } else {
                Json::from(0)
            };
            json
        })
        .collect();

    let response = json!({
        "result": {
            "transactions": history,
            "limit": limit,
            "skipped": skip,
            "from_id": request.from_id,
            "total": total_records,
            "current_block": block_number,
            "sync_status": coin.history_sync_status(),
            "page_number": request.page_number,
            "total_pages": calc_total_pages(total_records, request.limit),
        }
    });
    let body = try_s!(json::to_vec(&response));
    Ok(try_s!(Response::builder().body(body)))
}

pub async fn get_trade_fee(ctx: MmArc, req: Json) -> Result<Response<Vec<u8>>, String> {
    let ticker = try_s!(req["coin"].as_str().ok_or("No 'coin' field")).to_owned();
    let coin = match lp_coinfind(&ctx, &ticker).await {
        Ok(Some(t)) => t,
        Ok(None) => return ERR!("No such coin: {}", ticker),
        Err(err) => return ERR!("!lp_coinfind({}): {}", ticker, err),
    };
    let fee_info = try_s!(coin.get_trade_fee().compat().await);
    let res = try_s!(json::to_vec(&json!({
        "result": {
            "coin": fee_info.coin,
            "amount": fee_info.amount.to_decimal(),
            "amount_fraction": fee_info.amount.to_fraction(),
            "amount_rat": fee_info.amount.to_ratio(),
        }
    })));
    Ok(try_s!(Response::builder().body(res)))
}

#[derive(Serialize)]
struct EnabledCoin {
    ticker: String,
    address: String,
}

pub async fn get_enabled_coins(ctx: MmArc) -> Result<Response<Vec<u8>>, String> {
    let coins_ctx: Arc<CoinsContext> = try_s!(CoinsContext::from_ctx(&ctx));
    let coins = coins_ctx.coins.lock().await;
    let enabled_coins: Vec<_> = try_s!(coins
        .iter()
        .map(|(ticker, coin)| {
            let address = try_s!(coin.my_address());
            Ok(EnabledCoin {
                ticker: ticker.clone(),
                address,
            })
        })
        .collect());

    let res = try_s!(json::to_vec(&json!({ "result": enabled_coins })));
    Ok(try_s!(Response::builder().body(res)))
}

pub async fn disable_coin(ctx: &MmArc, ticker: &str) -> Result<(), String> {
    let coins_ctx = try_s!(CoinsContext::from_ctx(ctx));
    let mut coins = coins_ctx.coins.lock().await;
    match coins.remove(ticker) {
        Some(_) => Ok(()),
        None => ERR!("{} is disabled already", ticker),
    }
}

#[derive(Deserialize)]
pub struct ConfirmationsReq {
    coin: String,
    confirmations: u64,
}

pub async fn set_required_confirmations(ctx: MmArc, req: Json) -> Result<Response<Vec<u8>>, String> {
    let req: ConfirmationsReq = try_s!(json::from_value(req));
    let coin = match lp_coinfind(&ctx, &req.coin).await {
        Ok(Some(t)) => t,
        Ok(None) => return ERR!("No such coin {}", req.coin),
        Err(err) => return ERR!("!lp_coinfind ({}): {}", req.coin, err),
    };
    coin.set_required_confirmations(req.confirmations);
    let res = try_s!(json::to_vec(&json!({
        "result": {
            "coin": req.coin,
            "confirmations": coin.required_confirmations(),
        }
    })));
    Ok(try_s!(Response::builder().body(res)))
}

#[derive(Deserialize)]
pub struct RequiresNotaReq {
    coin: String,
    requires_notarization: bool,
}

pub async fn set_requires_notarization(ctx: MmArc, req: Json) -> Result<Response<Vec<u8>>, String> {
    let req: RequiresNotaReq = try_s!(json::from_value(req));
    let coin = match lp_coinfind(&ctx, &req.coin).await {
        Ok(Some(t)) => t,
        Ok(None) => return ERR!("No such coin {}", req.coin),
        Err(err) => return ERR!("!lp_coinfind ({}): {}", req.coin, err),
    };
    coin.set_requires_notarization(req.requires_notarization);
    let res = try_s!(json::to_vec(&json!({
        "result": {
            "coin": req.coin,
            "requires_notarization": coin.requires_notarization(),
        }
    })));
    Ok(try_s!(Response::builder().body(res)))
}

pub async fn show_priv_key(ctx: MmArc, req: Json) -> Result<Response<Vec<u8>>, String> {
    let ticker = try_s!(req["coin"].as_str().ok_or("No 'coin' field")).to_owned();
    let coin = match lp_coinfind(&ctx, &ticker).await {
        Ok(Some(t)) => t,
        Ok(None) => return ERR!("No such coin: {}", ticker),
        Err(err) => return ERR!("!lp_coinfind({}): {}", ticker, err),
    };
    let res = try_s!(json::to_vec(&json!({
        "result": {
            "coin": ticker,
            "priv_key": coin.display_priv_key(),
        }
    })));
    Ok(try_s!(Response::builder().body(res)))
}

// TODO: Refactor this, it's actually not required to check balance and trade fee when there no orders using the coin
pub async fn check_balance_update_loop(ctx: MmWeak, ticker: String) {
    let mut current_balance = None;
    loop {
        Timer::sleep(10.).await;
        let ctx = match MmArc::from_weak(&ctx) {
            Some(ctx) => ctx,
            None => return,
        };

        match lp_coinfind(&ctx, &ticker).await {
            Ok(Some(coin)) => {
                let balance = match coin.my_spendable_balance().compat().await {
                    Ok(balance) => balance,
                    Err(_) => continue,
                };
                if Some(&balance) != current_balance.as_ref() {
                    let coins_ctx = CoinsContext::from_ctx(&ctx).unwrap();
                    coins_ctx.balance_updated(&coin, &balance).await;
                    current_balance = Some(balance);
                }
            },
            Ok(None) => break,
            Err(_) => continue,
        }
    }
}

pub async fn register_balance_update_handler(
    ctx: MmArc,
    handler: Box<dyn BalanceTradeFeeUpdatedHandler + Send + Sync>,
) {
    let coins_ctx = CoinsContext::from_ctx(&ctx).unwrap();
    coins_ctx.balance_update_handlers.lock().await.push(handler);
}

pub fn update_coins_config(mut config: Json) -> Result<Json, String> {
    let coins = match config.as_array_mut() {
        Some(c) => c,
        _ => return ERR!("Coins config must be an array"),
    };

    for coin in coins {
        // the coin_as_str is used only to be formatted
        let coin_as_str = format!("{}", coin);
        let coin = try_s!(coin
            .as_object_mut()
            .ok_or(ERRL!("Expected object, found {:?}", coin_as_str)));
        if coin.contains_key("protocol") {
            // the coin is up-to-date
            continue;
        }
        let protocol = match coin.remove("etomic") {
            Some(etomic) => {
                let etomic = etomic
                    .as_str()
                    .ok_or(ERRL!("Expected etomic as string, found {:?}", etomic))?;
                if etomic == "0x0000000000000000000000000000000000000000" {
                    CoinProtocol::ETH
                } else {
                    let contract_address = etomic.to_owned();
                    CoinProtocol::ERC20 {
                        platform: "ETH".into(),
                        contract_address,
                    }
                }
            },
            _ => CoinProtocol::UTXO,
        };

        let protocol = json::to_value(protocol).map_err(|e| ERRL!("Error {:?} on process {:?}", e, coin_as_str))?;
        coin.insert("protocol".into(), protocol);
    }

    Ok(config)
}

#[derive(Deserialize)]
struct ConvertUtxoAddressReq {
    address: String,
    to_coin: String,
}

pub async fn convert_utxo_address(ctx: MmArc, req: Json) -> Result<Response<Vec<u8>>, String> {
    let req: ConvertUtxoAddressReq = try_s!(json::from_value(req));
    let mut addr: utxo::Address = try_s!(req.address.parse());
    let coin = match lp_coinfind(&ctx, &req.to_coin).await {
        Ok(Some(c)) => c,
        _ => return ERR!("Coin {} is not activated", req.to_coin),
    };
    let coin = match coin {
        MmCoinEnum::UtxoCoin(utxo) => utxo,
        _ => return ERR!("Coin {} is not utxo", req.to_coin),
    };
    addr.prefix = coin.as_ref().my_address.prefix;
    addr.t_addr_prefix = coin.as_ref().my_address.t_addr_prefix;
    addr.checksum_type = coin.as_ref().my_address.checksum_type;

    let response = try_s!(json::to_vec(&json!({
        "result": addr.to_string(),
    })));
    Ok(try_s!(Response::builder().body(response)))
}

pub fn address_by_coin_conf_and_pubkey_str(
    ctx: &MmArc,
    coin: &str,
    conf: &Json,
    pubkey: &str,
    addr_format: UtxoAddressFormat,
) -> Result<String, String> {
    let protocol: CoinProtocol = try_s!(json::from_value(conf["protocol"].clone()));
    match protocol {
        CoinProtocol::ERC20 { .. } | CoinProtocol::ETH => eth::addr_from_pubkey_str(pubkey),
        CoinProtocol::UTXO | CoinProtocol::QTUM | CoinProtocol::QRC20 { .. } | CoinProtocol::BCH { .. } => {
            utxo::address_by_conf_and_pubkey_str(coin, conf, pubkey, addr_format)
        },
        CoinProtocol::SLPTOKEN { platform, .. } => {
            let platform_conf = coin_conf(&ctx, &platform);
            if platform_conf.is_null() {
                return ERR!("platform {} conf is null", platform);
            }
            // TODO is there any way to make it better without duplicating the prefix in the SLP conf?
            let platform_protocol: CoinProtocol = try_s!(json::from_value(platform_conf["protocol"].clone()));
            match platform_protocol {
                CoinProtocol::BCH { slp_prefix } => {
                    slp_addr_from_pubkey_str(pubkey, &slp_prefix).map_err(|e| ERRL!("{}", e))
                },
                _ => ERR!("Platform protocol {:?} is not BCH", platform_protocol),
            }
        },
        #[cfg(all(not(target_arch = "wasm32"), feature = "zhtlc"))]
        CoinProtocol::ZHTLC => utxo::address_by_conf_and_pubkey_str(coin, conf, pubkey, addr_format),
    }
}

#[cfg(target_arch = "wasm32")]
fn load_history_from_file_impl<T>(coin: &T, ctx: &MmArc) -> TxHistoryFut<Vec<TransactionDetails>>
where
    T: MmCoin + ?Sized,
{
    let ctx = ctx.clone();
    let ticker = coin.ticker().to_owned();
    let my_address = coin.my_address().unwrap_or_default();

    let fut = async move {
        let coins_ctx = CoinsContext::from_ctx(&ctx).unwrap();
        let db = coins_ctx.tx_history_db().await?;
        let err = match db.load_history(&ticker, &my_address).await {
            Ok(history) => return Ok(history),
            Err(e) => e,
        };

        if let TxHistoryError::ErrorDeserializing(e) = err.get_inner() {
            ctx.log.log(
                "🌋",
                &[&"tx_history", &ticker.to_owned()],
                &ERRL!("Error {} on history deserialization, resetting the cache.", e),
            );
            db.clear(&ticker, &my_address).await?;
            return Ok(Vec::new());
        }

        Err(err)
    };
    Box::new(fut.boxed().compat())
}

#[cfg(not(target_arch = "wasm32"))]
fn load_history_from_file_impl<T>(coin: &T, ctx: &MmArc) -> TxHistoryFut<Vec<TransactionDetails>>
where
    T: MmCoin + ?Sized,
{
    let ticker = coin.ticker().to_owned();
    let history_path = coin.tx_history_path(&ctx);
    let ctx = ctx.clone();

    let fut = async move {
        let content = match fs::read(&history_path).await {
            Ok(content) => content,
            Err(err) if err.kind() == io::ErrorKind::NotFound => {
                return Ok(Vec::new());
            },
            Err(err) => {
                let error = format!(
                    "Error '{}' reading from the history file {}",
                    err,
                    history_path.display()
                );
                return MmError::err(TxHistoryError::ErrorLoading(error));
            },
        };
        let serde_err = match json::from_slice(&content) {
            Ok(txs) => return Ok(txs),
            Err(e) => e,
        };

        ctx.log.log(
            "🌋",
            &[&"tx_history", &ticker],
            &ERRL!("Error {} on history deserialization, resetting the cache.", serde_err),
        );
        fs::remove_file(&history_path)
            .await
            .map_to_mm(|e| TxHistoryError::ErrorClearing(e.to_string()))?;
        Ok(Vec::new())
    };
    Box::new(fut.boxed().compat())
}

#[cfg(target_arch = "wasm32")]
fn save_history_to_file_impl<T>(coin: &T, ctx: &MmArc, history: Vec<TransactionDetails>) -> TxHistoryFut<()>
where
    T: MmCoin + MarketCoinOps + ?Sized,
{
    let ctx = ctx.clone();
    let ticker = coin.ticker().to_owned();
    let my_address = coin.my_address().unwrap_or_default();

    let fut = async move {
        let coins_ctx = CoinsContext::from_ctx(&ctx).unwrap();
        let db = coins_ctx.tx_history_db().await?;
        db.save_history(&ticker, &my_address, history).await?;
        Ok(())
    };
    Box::new(fut.boxed().compat())
}

#[cfg(not(target_arch = "wasm32"))]
fn save_history_to_file_impl<T>(coin: &T, ctx: &MmArc, history: Vec<TransactionDetails>) -> TxHistoryFut<()>
where
    T: MmCoin + MarketCoinOps + ?Sized,
{
    let history_path = coin.tx_history_path(ctx);
    let tmp_file = format!("{}.tmp", history_path.display());

    let fut = async move {
        let content = json::to_vec(&history).map_to_mm(|e| TxHistoryError::ErrorSerializing(e.to_string()))?;

        let fs_fut = async {
            let mut file = fs::File::create(&tmp_file).await?;
            file.write_all(&content).await?;
            file.flush().await?;
            fs::rename(&tmp_file, &history_path).await?;
            Ok(())
        };

        let res: io::Result<_> = fs_fut.await;
        if let Err(e) = res {
            let error = format!("Error '{}' creating/writing/renaming the tmp file {}", e, tmp_file);
            return MmError::err(TxHistoryError::ErrorSaving(error));
        }
        Ok(())
    };
    Box::new(fut.boxed().compat())
}<|MERGE_RESOLUTION|>--- conflicted
+++ resolved
@@ -102,18 +102,15 @@
 #[doc(hidden)]
 #[allow(unused_variables)]
 pub mod solana;
+use crate::solana::SolanaFeeDetails;
 pub use solana::SolanaCoin;
 
 #[cfg(target_arch = "wasm32")] pub mod tx_history_db;
 
 #[cfg(all(not(target_arch = "wasm32"), feature = "zhtlc"))]
 pub mod z_coin;
-<<<<<<< HEAD
-use crate::solana::SolanaFeeDetails;
-=======
 use crate::utxo::bch::{bch_coin_from_conf_and_request, BchCoin};
 use crate::utxo::slp::{slp_addr_from_pubkey_str, SlpFeeDetails};
->>>>>>> bbb798f2
 use crate::utxo::UnsupportedAddr;
 #[cfg(all(not(target_arch = "wasm32"), feature = "zhtlc"))]
 use z_coin::{z_coin_from_conf_and_request, ZCoin};
@@ -448,11 +445,8 @@
     Utxo(UtxoFeeDetails),
     Eth(EthTxFeeDetails),
     Qrc20(Qrc20FeeDetails),
-<<<<<<< HEAD
+    Slp(SlpFeeDetails),
     Solana(SolanaFeeDetails),
-=======
-    Slp(SlpFeeDetails),
->>>>>>> bbb798f2
 }
 
 /// Deserialize the TxFeeDetails as an untagged enum.
@@ -936,12 +930,9 @@
     EthCoin(EthCoin),
     #[cfg(all(not(target_arch = "wasm32"), feature = "zhtlc"))]
     ZCoin(ZCoin),
-<<<<<<< HEAD
-    SolanaCoin(SolanaCoin),
-=======
     Bch(BchCoin),
     SlpToken(SlpToken),
->>>>>>> bbb798f2
+    SolanaCoin(SolanaCoin),
     Test(TestCoin),
 }
 
