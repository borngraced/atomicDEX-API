--- conflicted
+++ resolved
@@ -185,19 +185,12 @@
     HardwareWalletNotSupported,
 }
 
-<<<<<<< HEAD
 #[derive(Debug, Display, PartialEq, Serialize)]
-pub enum DerivationMethodNotSupported {
-    #[display(fmt = "HD wallets are not supported")]
-    HdWalletNotSupported,
-=======
-#[derive(Debug, Display, PartialEq)]
 pub enum UnexpectedDerivationMethod {
     #[display(fmt = "Iguana private key is unavailable")]
     IguanaPrivKeyUnavailable,
     #[display(fmt = "HD wallet is unavailable")]
     HDWalletUnavailable,
->>>>>>> 1967ac2e
 }
 
 pub trait Transaction: fmt::Debug + 'static {
