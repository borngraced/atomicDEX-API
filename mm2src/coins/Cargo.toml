--- conflicted
+++ resolved
@@ -13,7 +13,7 @@
 
 [dependencies]
 async-std = { version = "1.5", features = ["unstable"] }
-async-trait = "0.1"
+async-trait = "0.1.52"
 base64 = "0.10.0"
 base58 = "0.2.0"
 bigdecimal = { version = "0.1.0", features = ["serde"] }
@@ -73,11 +73,8 @@
 serialization_derive = { path = "../mm2_bitcoin/serialization_derive" }
 sha2 = "0.8"
 sha3 = "0.8"
-<<<<<<< HEAD
+utxo_signer = { path = "utxo_signer" }
 tiny-bip39 = "0.8.0"
-=======
-utxo_signer = { path = "utxo_signer" }
->>>>>>> 54d999f9
 # One of web3 dependencies is the old `tokio-uds 0.1.7` which fails cross-compiling to ARM.
 # We don't need the default web3 features at all since we added our own web3 transport using shared HYPER instance.
 web3 = { git = "https://github.com/artemii235/rust-web3", default-features = false }
