#![allow(uncommon_codepoints)]
#![cfg_attr(not(feature = "native"), allow(unused_variables))]

use super::lp_main;
use bigdecimal::BigDecimal;
#[cfg(not(feature = "native"))] use common::call_back;
use common::executor::Timer;
<<<<<<< HEAD
use common::for_tests::{enable_electrum, enable_native, from_env_file, get_passphrase, mm_spat, LocalStart, MarketMakerIt, RaiiDump};
#[cfg(feature = "native")]
use common::for_tests::mm_dump;
=======
#[cfg(feature = "native")] use common::for_tests::mm_dump;
use common::for_tests::{enable_electrum, enable_native, from_env_file, get_passphrase, mm_spat, LocalStart,
                        MarketMakerIt};
#[cfg(not(feature = "native"))] use common::mm_ctx::MmArc;
use common::mm_metrics::{MetricType, MetricsJson};
>>>>>>> 8a284f02
use common::mm_number::Fraction;
use common::privkey::key_pair_from_seed;
use common::BigInt;
use common::{block_on, slurp};
use http::StatusCode;
#[cfg(feature = "native")]
use hyper::header::ACCESS_CONTROL_ALLOW_ORIGIN;
use num_rational::BigRational;
use peers;
use serde_json::{self as json, Value as Json};
use std::collections::HashMap;
use std::convert::identity;
use std::env::{self, var};
use std::path::{Path, PathBuf};
use std::thread;
use std::time::Duration;

// TODO: Consider and/or try moving the integration tests into separate Rust files.
// "Tests in your src files should be unit tests, and tests in tests/ should be integration-style tests."
// - https://doc.rust-lang.org/cargo/guide/tests.html

async fn enable_coins_eth_electrum(mm: &MarketMakerIt, eth_urls: Vec<&str>) -> HashMap<&'static str, Json> {
    let mut replies = HashMap::new();
    replies.insert(
        "RICK",
        enable_electrum(mm, "RICK", vec![
            "electrum1.cipig.net:10017",
            "electrum2.cipig.net:10017",
            "electrum3.cipig.net:10017",
        ])
        .await,
    );
    replies.insert(
        "MORTY",
        enable_electrum(mm, "MORTY", vec![
            "electrum1.cipig.net:10018",
            "electrum2.cipig.net:10018",
            "electrum3.cipig.net:10018",
        ])
        .await,
    );
    replies.insert("ETH", enable_native(mm, "ETH", eth_urls.clone()).await);
    replies.insert("JST", enable_native(mm, "JST", eth_urls).await);
    replies
}

fn addr_from_enable(enable_response: &Json) -> Json { enable_response["address"].clone() }

/*
portfolio is removed from dependencies temporary
#[test]
#[ignore]
fn test_autoprice_coingecko() {portfolio::portfolio_tests::test_autoprice_coingecko (local_start())}

#[test]
#[ignore]
fn test_autoprice_coinmarketcap() {portfolio::portfolio_tests::test_autoprice_coinmarketcap (local_start())}

#[test]
fn test_fundvalue() {portfolio::portfolio_tests::test_fundvalue (local_start())}
*/

/// Integration test for RPC server.
/// Check that MM doesn't crash in case of invalid RPC requests
#[test]
#[cfg(feature = "native")]
fn test_rpc() {
    let (_, mut mm, _dump_log, _dump_dashboard) = mm_spat(local_start(), &identity);
    unwrap!(block_on(
        mm.wait_for_log(19., |log| log.contains(">>>>>>>>> DEX stats "))
    ));

    let no_method = unwrap!(block_on(mm.rpc(json! ({
        "userpass": mm.userpass,
        "coin": "RICK",
        "ipaddr": "electrum1.cipig.net",
        "port": 10017
    }))));
    assert!(no_method.0.is_server_error());
    assert_eq!((no_method.2)[ACCESS_CONTROL_ALLOW_ORIGIN], "http://localhost:4000");

    let not_json = unwrap!(mm.rpc_str("It's just a string"));
    assert!(not_json.0.is_server_error());
    assert_eq!((not_json.2)[ACCESS_CONTROL_ALLOW_ORIGIN], "http://localhost:4000");

    let unknown_method = unwrap!(block_on(mm.rpc(json! ({
        "method": "unknown_method",
    }))));

    assert!(unknown_method.0.is_server_error());
    assert_eq!((unknown_method.2)[ACCESS_CONTROL_ALLOW_ORIGIN], "http://localhost:4000");

    let version = unwrap!(block_on(mm.rpc(json! ({
        "userpass": mm.userpass,
        "method": "version",
    }))));
    assert_eq!(version.0, StatusCode::OK);
    assert_eq!((version.2)[ACCESS_CONTROL_ALLOW_ORIGIN], "http://localhost:4000");

    let help = unwrap!(block_on(mm.rpc(json! ({
        "userpass": mm.userpass,
        "method": "help",
    }))));
    assert_eq!(help.0, StatusCode::OK);
    assert_eq!((help.2)[ACCESS_CONTROL_ALLOW_ORIGIN], "http://localhost:4000");

    unwrap!(block_on(mm.stop()));
    // unwrap! (mm.wait_for_log (9., &|log| log.contains ("on_stop] firing shutdown_tx!")));
    // TODO (workaround libtorrent hanging in delete) // unwrap! (mm.wait_for_log (9., &|log| log.contains ("LogState] Bye!")));
}

/// This is not a separate test but a helper used by `MarketMakerIt` to run the MarketMaker from the test binary.
#[test]
fn test_mm_start() {
    if let Ok(conf) = var("_MM2_TEST_CONF") {
        log!("test_mm_start] Starting the MarketMaker...");
        let conf: Json = unwrap!(json::from_str(&conf));
        unwrap!(lp_main(conf, &|_ctx| ()))
    }
}

#[allow(unused_variables)]
fn chdir(dir: &Path) {
    #[cfg(feature = "native")]
    {
        #[cfg(not(windows))]
        {
            use std::ffi::CString;
            let dirˢ = unwrap!(dir.to_str());
            let dirᶜ = unwrap!(CString::new(dirˢ));
            let rc = unsafe { libc::chdir(dirᶜ.as_ptr()) };
            assert_eq!(rc, 0, "Can not chdir to {:?}", dir);
        }

        #[cfg(windows)]
        {
            use std::ffi::CString;
            use winapi::um::processenv::SetCurrentDirectoryA;
            let dir = unwrap!(dir.to_str());
            let dir = unwrap!(CString::new(dir));
            // https://docs.microsoft.com/en-us/windows/desktop/api/WinBase/nf-winbase-setcurrentdirectory
            let rc = unsafe { SetCurrentDirectoryA(dir.as_ptr()) };
            assert_ne!(rc, 0);
        }
    }
}

/// Typically used when the `LOCAL_THREAD_MM` env is set, helping debug the tested MM.  
/// NB: Accessing `lp_main` this function have to reside in the mm2 binary crate. We pass a pointer to it to subcrates.
#[cfg(feature = "native")]
fn local_start_impl(folder: PathBuf, log_path: PathBuf, mut conf: Json) {
    unwrap!(thread::Builder::new().name("MM".into()).spawn(move || {
        if conf["log"].is_null() {
            conf["log"] = unwrap!(log_path.to_str()).into();
        } else {
            let path = Path::new(unwrap!(conf["log"].as_str(), "log is not a string"));
            assert_eq!(log_path, path);
        }

        log! ({"local_start] MM in a thread, log {:?}.", log_path});

        chdir(&folder);

        unwrap!(lp_main(conf, &|_ctx| ()))
    }));
}

/// Starts the WASM version of MM.
#[cfg(not(feature = "native"))]
fn wasm_start_impl(ctx: MmArc) {
    crate::mm2::rpc::init_header_slots();

    let netid = ctx.conf["netid"].as_u64().unwrap_or(0) as u16;
    let (_, pubport, _) = unwrap!(super::lp_ports(netid));
    common::executor::spawn(async move {
        unwrap!(super::lp_init(pubport, ctx).await);
    })
}

#[cfg(feature = "native")]
fn local_start() -> LocalStart { local_start_impl }

#[cfg(not(feature = "native"))]
fn local_start() -> LocalStart { wasm_start_impl }

macro_rules! local_start {
    ($who: expr) => {
        if cfg!(feature = "native") {
            match var("LOCAL_THREAD_MM") {
                Ok(ref e) if e == $who => Some(local_start()),
                _ => None,
            }
        } else {
            Some(local_start())
        }
    };
}

<<<<<<< HEAD
=======
/// Invokes the RPC "notify" method, adding a node to the peer-to-peer ring.
#[test]
fn test_notify() {
    let (_passphrase, mut mm, _dump_log, _dump_dashboard) = mm_spat(local_start(), &identity);
    unwrap!(block_on(
        mm.wait_for_log(19., |log| log.contains(">>>>>>>>> DEX stats "))
    ));

    let notify = unwrap! (block_on (mm.rpc (json! ({
        "method": "notify",
        "rmd160": "9562c4033b6ac1ea2378636a782ce5fdf7ee9a2d",
        "pub": "5eb48483573d44f1b24e33414273384c2f0ae15ecab7f700fb3042f904b09820",
        "pubsecp": "0342407c81e408d9d6cdec35576d7284b712ee4062cb908574b5bc6bb46406f8ad",
        "timestamp": 1541434098,
        "sig":  "1f1e2198d890eeb2fc0004d092ff1266c1be10ca16a0cbe169652c2dc1b3150e5918fd9c7fc5161a8f05f4384eb05fc92e4e9c1abb551795f447b0433954f29990",
        "isLP": "45.32.19.196",
        "session": 1540419658,
    }))));
    assert_eq!(notify.0, StatusCode::OK, "notify reply: {:?}", notify);
    //unwrap! (mm.wait_for_log (9., &|log| log.contains ("lp_notify_recv] hailed by peer: 45.32.19.196")));
}

>>>>>>> 8a284f02
/// https://github.com/artemii235/SuperNET/issues/241
#[test]
#[cfg(feature = "native")]
fn alice_can_see_the_active_order_after_connection() {
    let coins = json!([
        {"coin":"RICK","asset":"RICK","rpcport":8923,"txversion":4,"overwintered":1},
        {"coin":"MORTY","asset":"MORTY","rpcport":11608,"txversion":4,"overwintered":1},
        {"coin":"ETH","name":"ethereum","etomic":"0x0000000000000000000000000000000000000000","rpcport":80},
        {"coin":"JST","name":"jst","etomic":"0xc0eb7AeD740E1796992A08962c15661bDEB58003"}
    ]);

    // start bob and immediately place the order
<<<<<<< HEAD
    let mut mm_bob = unwrap!(MarketMakerIt::start (
=======
    let mut mm_bob = unwrap!(MarketMakerIt::start(
>>>>>>> 8a284f02
        json! ({
            "gui": "nogui",
            "netid": 9998,
            "myipaddr": env::var ("BOB_TRADE_IP") .ok(),
            "rpcip": env::var ("BOB_TRADE_IP") .ok(),
            "canbind": env::var ("BOB_TRADE_PORT") .ok().map (|s| unwrap! (s.parse::<i64>())),
            "passphrase": "bob passphrase",
            "coins": coins,
            "rpc_password": "pass",
            "i_am_seed": true,
        }),
        "pass".into(),
        local_start!("bob")
    ));
    let (_bob_dump_log, _bob_dump_dashboard) = mm_dump(&mm_bob.log_path);
<<<<<<< HEAD
    log!({ "Bob log path: {}", mm_bob.log_path.display() });
    unwrap!(block_on (mm_bob.wait_for_log (22., |log| log.contains (">>>>>>>>> DEX stats "))));
=======
    log!({"Bob log path: {}", mm_bob.log_path.display()});
    unwrap!(block_on(
        mm_bob.wait_for_log(22., |log| log.contains(">>>>>>>>> DEX stats "))
    ));
>>>>>>> 8a284f02
    // Enable coins on Bob side. Print the replies in case we need the "address".
    log!({ "enable_coins (bob): {:?}", block_on(enable_coins_eth_electrum(&mm_bob, vec!["https://ropsten.infura.io/v3/c01c1b4cf66642528547624e1d6d9d6b"])) });
    // issue sell request on Bob side by setting base/rel price
    log!("Issue bob sell request");
<<<<<<< HEAD
    let rc = unwrap!(block_on (mm_bob.rpc (json! ({
=======
    let rc = unwrap!(block_on(mm_bob.rpc(json! ({
>>>>>>> 8a284f02
        "userpass": mm_bob.userpass,
        "method": "setprice",
        "base": "RICK",
        "rel": "MORTY",
        "price": 0.9,
        "volume": "0.9",
    }))));
    assert!(rc.0.is_success(), "!setprice: {}", rc.1);
<<<<<<< HEAD

    // Bob orderbook must show the new order
    log!("Get RICK/MORTY orderbook on Bob side");
    let rc = unwrap!(block_on (mm_bob.rpc (json! ({
=======

    thread::sleep(Duration::from_secs(12));

    // Bob orderbook must show the new order
    log!("Get RICK/MORTY orderbook on Bob side");
    let rc = unwrap!(block_on(mm_bob.rpc(json! ({
>>>>>>> 8a284f02
        "userpass": mm_bob.userpass,
        "method": "orderbook",
        "base": "RICK",
        "rel": "MORTY",
    }))));
    assert!(rc.0.is_success(), "!orderbook: {}", rc.1);

    let bob_orderbook: Json = unwrap!(json::from_str(&rc.1));
    log!("Bob orderbook "[bob_orderbook]);
    let asks = bob_orderbook["asks"].as_array().unwrap();
    assert!(asks.len() > 0, "Bob RICK/MORTY asks are empty");
    assert_eq!(Json::from("0.9"), asks[0]["maxvolume"]);

<<<<<<< HEAD
    // start eve and immediately place the order
    let mut mm_eve = unwrap!(MarketMakerIt::start (
        json! ({
            "gui": "nogui",
            "netid": 9998,
            "myipaddr": env::var ("BOB_TRADE_IP") .ok(),
            "rpcip": env::var ("BOB_TRADE_IP") .ok(),
            "canbind": env::var ("BOB_TRADE_PORT") .ok().map (|s| unwrap! (s.parse::<i64>())),
            "passphrase": "eve passphrase",
            "coins": coins,
            "rpc_password": "pass",
            "seednodes": [fomat!((mm_bob.ip))],
        }),
        "pass".into(),
        local_start! ("bob")
    ));
    let (_eve_dump_log, _eve_dump_dashboard) = mm_dump(&mm_eve.log_path);
    log!({ "Eve log path: {}", mm_eve.log_path.display() });
    unwrap!(block_on (mm_eve.wait_for_log (22., |log| log.contains (">>>>>>>>> DEX stats "))));
    // Enable coins on Eve side. Print the replies in case we need the "address".
    log!({ "enable_coins (eve): {:?}", block_on(enable_coins_eth_electrum(&mm_eve, vec!["https://ropsten.infura.io/v3/c01c1b4cf66642528547624e1d6d9d6b"])) });
    // issue sell request on Eve side by setting base/rel price
    log!("Issue eve sell request");
    let rc = unwrap!(block_on (mm_eve.rpc (json! ({
        "userpass": mm_eve.userpass,
        "method": "setprice",
        "base": "RICK",
        "rel": "MORTY",
        "price": "1",
        "volume": "0.9",
    }))));
    assert!(rc.0.is_success(), "!setprice: {}", rc.1);

    log!("Get RICK/MORTY orderbook on Eve side");
    let rc = unwrap!(block_on (mm_eve.rpc (json! ({
        "userpass": mm_eve.userpass,
        "method": "orderbook",
        "base": "RICK",
        "rel": "MORTY",
    }))));
    assert!(rc.0.is_success(), "!orderbook: {}", rc.1);

    let eve_orderbook: Json = unwrap!(json::from_str(&rc.1));
    log!("Eve orderbook " [eve_orderbook]);
    let asks = eve_orderbook["asks"].as_array().unwrap();
    assert_eq!(asks.len(), 2, "Eve RICK/MORTY orderbook must have exactly 2 asks");

    log!("Get RICK/MORTY orderbook on Bob side");
    let rc = unwrap!(block_on (mm_bob.rpc (json! ({
        "userpass": mm_bob.userpass,
        "method": "orderbook",
        "base": "RICK",
        "rel": "MORTY",
    }))));
    assert!(rc.0.is_success(), "!orderbook: {}", rc.1);

    let bob_orderbook: Json = unwrap!(json::from_str(&rc.1));
    log!("Bob orderbook "[bob_orderbook]);
    let asks = bob_orderbook["asks"].as_array().unwrap();
    assert_eq!(asks.len(), 2, "Bob RICK/MORTY orderbook must have exactly 2 asks");

    let mut mm_alice = unwrap!(MarketMakerIt::start (
=======
    let mut mm_alice = unwrap!(MarketMakerIt::start(
>>>>>>> 8a284f02
        json! ({
            "gui": "nogui",
            "netid": 9998,
            "myipaddr": env::var ("ALICE_TRADE_IP") .ok(),
            "rpcip": env::var ("ALICE_TRADE_IP") .ok(),
            "passphrase": "alice passphrase",
            "coins": coins,
            "seednodes": [fomat!((mm_bob.ip))],
            "rpc_password": "pass",
        }),
        "pass".into(),
        local_start!("alice")
    ));

    let (_alice_dump_log, _alice_dump_dashboard) = mm_dump(&mm_alice.log_path);
<<<<<<< HEAD
    log!({ "Alice log path: {}", mm_alice.log_path.display() });

    unwrap!(block_on (mm_alice.wait_for_log (22., |log| log.contains (">>>>>>>>> DEX stats "))));
=======
    log!({"Alice log path: {}", mm_alice.log_path.display()});

    unwrap!(block_on(
        mm_alice.wait_for_log(22., |log| log.contains(">>>>>>>>> DEX stats "))
    ));
>>>>>>> 8a284f02

    // Enable coins on Alice side. Print the replies in case we need the "address".
    log!({ "enable_coins (alice): {:?}", block_on(enable_coins_eth_electrum(&mm_alice, vec!["https://ropsten.infura.io/v3/c01c1b4cf66642528547624e1d6d9d6b"])) });

<<<<<<< HEAD
    log!("Get RICK/MORTY orderbook on Alice side");
    let rc = unwrap!(block_on (mm_alice.rpc (json! ({
        "userpass": mm_alice.userpass,
        "method": "orderbook",
        "base": "RICK",
        "rel": "MORTY",
    }))));
    assert!(rc.0.is_success(), "!orderbook: {}", rc.1);

    let alice_orderbook: Json = unwrap!(json::from_str(&rc.1));
    log!("Alice orderbook "[alice_orderbook]);
    let asks = alice_orderbook["asks"].as_array().unwrap();
    assert_eq!(asks.len(), 2, "Alice RICK/MORTY orderbook must have exactly 2 asks");

    unwrap!(block_on (mm_bob.stop()));
    unwrap!(block_on (mm_alice.stop()));
    unwrap!(block_on (mm_eve.stop()));
=======
    for _ in 0..2 {
        // Alice should be able to see the order no later than 10 seconds after connecting to bob
        thread::sleep(Duration::from_secs(10));
        log!("Get RICK/MORTY orderbook on Alice side");
        let rc = unwrap!(block_on(mm_alice.rpc(json! ({
            "userpass": mm_alice.userpass,
            "method": "orderbook",
            "base": "RICK",
            "rel": "MORTY",
        }))));
        assert!(rc.0.is_success(), "!orderbook: {}", rc.1);

        let alice_orderbook: Json = unwrap!(json::from_str(&rc.1));
        log!("Alice orderbook "[alice_orderbook]);
        let asks = alice_orderbook["asks"].as_array().unwrap();
        assert_eq!(asks.len(), 1, "Alice RICK/MORTY orderbook must have exactly 1 ask");
        assert_eq!(Json::from("0.9"), asks[0]["maxvolume"]);
        // orderbook must display valid Bob address
        let address = asks[0]["address"].as_str().unwrap();
        assert_eq!("RRnMcSeKiLrNdbp91qNVQwwXx5azD4S4CD", address);
    }

    unwrap!(block_on(mm_bob.stop()));
    unwrap!(block_on(mm_alice.stop()));
>>>>>>> 8a284f02
}

#[test]
fn log_test_status() { common::log::tests::test_status() }

#[test]
fn log_test_printed_dashboard() { common::log::tests::test_printed_dashboard() }

#[test]
fn peers_dht() { block_on(peers::peers_tests::peers_dht()) }

#[test]
#[ignore]
#[cfg(feature = "native")]
fn peers_direct_send() { peers::peers_tests::peers_direct_send() }

#[test]
fn peers_http_fallback_recv() { peers::peers_tests::peers_http_fallback_recv() }

#[test]
fn peers_http_fallback_kv() { peers::peers_tests::peers_http_fallback_kv() }

#[test]
#[cfg(feature = "native")]
fn test_my_balance() {
    let coins = json!([
        {"coin":"RICK","asset":"RICK","rpcport":8923,"txversion":4,"overwintered":1},
    ]);

    let mut mm = unwrap!(MarketMakerIt::start(
        json! ({
            "gui": "nogui",
            "netid": 9998,
            "myipaddr": env::var ("BOB_TRADE_IP") .ok(),
            "rpcip": env::var ("BOB_TRADE_IP") .ok(),
            "passphrase": "bob passphrase",
            "coins": coins,
            "i_am_seed": true,
            "rpc_password": "pass",
        }),
        "pass".into(),
        local_start!("bob")
    ));
    let (_dump_log, _dump_dashboard) = mm_dump(&mm.log_path);
    log!({"log path: {}", mm.log_path.display()});
    unwrap!(block_on(
        mm.wait_for_log(22., |log| log.contains(">>>>>>>>> DEX stats "))
    ));
    // Enable RICK.
    let json = block_on(enable_electrum(&mm, "RICK", vec![
        "electrum1.cipig.net:10017",
        "electrum2.cipig.net:10017",
        "electrum3.cipig.net:10017",
    ]));
    let balance_on_enable = unwrap!(json["balance"].as_str());
    assert_eq!(balance_on_enable, "7.777");

    let my_balance = unwrap!(block_on(mm.rpc(json! ({
        "userpass": mm.userpass,
        "method": "my_balance",
        "coin": "RICK",
    }))));
    assert_eq!(
        my_balance.0,
        StatusCode::OK,
        "RPC «my_balance» failed with status «{}»",
        my_balance.0
    );
    let json: Json = unwrap!(json::from_str(&my_balance.1));
    let my_balance = unwrap!(json["balance"].as_str());
    assert_eq!(my_balance, "7.777");
    let my_address = unwrap!(json["address"].as_str());
    assert_eq!(my_address, "RRnMcSeKiLrNdbp91qNVQwwXx5azD4S4CD");
}

fn check_set_price_fails(mm: &MarketMakerIt, base: &str, rel: &str) {
    let rc = unwrap!(block_on(mm.rpc(json! ({
        "userpass": mm.userpass,
        "method": "setprice",
        "base": base,
        "rel": rel,
        "price": 0.9,
        "volume": 1,
    }))));
    assert!(
        rc.0.is_server_error(),
        "!setprice success but should be error: {}",
        rc.1
    );
}

fn check_buy_fails(mm: &MarketMakerIt, base: &str, rel: &str, vol: f64) {
    let rc = unwrap!(block_on(mm.rpc(json! ({
        "userpass": mm.userpass,
        "method": "buy",
        "base": base,
        "rel": rel,
        "volume": vol,
        "price": 0.9
    }))));
    assert!(rc.0.is_server_error(), "!buy success but should be error: {}", rc.1);
}

fn check_sell_fails(mm: &MarketMakerIt, base: &str, rel: &str, vol: f64) {
    let rc = unwrap!(block_on(mm.rpc(json! ({
        "userpass": mm.userpass,
        "method": "sell",
        "base": base,
        "rel": rel,
        "volume": vol,
        "price": 0.9
    }))));
    assert!(rc.0.is_server_error(), "!sell success but should be error: {}", rc.1);
}

#[test]
#[cfg(feature = "native")]
fn test_check_balance_on_order_post() {
    let coins = json!([
        {"coin":"RICK","asset":"RICK","rpcport":8923,"txversion":4,"overwintered":1},
        {"coin":"MORTY","asset":"MORTY","rpcport":11608,"txversion":4,"overwintered":1},
        {"coin":"ETH","name":"ethereum","etomic":"0x0000000000000000000000000000000000000000","rpcport":80},
        {"coin":"JST","name":"jst","etomic":"0x2b294F029Fde858b2c62184e8390591755521d8E"}
    ]);

    // start bob and immediately place the order
    let mut mm = unwrap!(MarketMakerIt::start(
        json! ({
            "gui": "nogui",
            "netid": 9998,
            "myipaddr": env::var ("BOB_TRADE_IP") .ok(),
            "rpcip": env::var ("BOB_TRADE_IP") .ok(),
            "canbind": env::var ("BOB_TRADE_PORT") .ok().map (|s| unwrap! (s.parse::<i64>())),
            "passphrase": "bob passphrase check balance on order post",
            "coins": coins,
            "i_am_seed": true,
            "rpc_password": "pass",
        }),
        "pass".into(),
        local_start!("bob")
    ));
    let (_dump_log, _dump_dashboard) = mm_dump(&mm.log_path);
    log!({"Log path: {}", mm.log_path.display()});
    unwrap!(block_on(
        mm.wait_for_log(22., |log| log.contains(">>>>>>>>> DEX stats "))
    ));
    // Enable coins. Print the replies in case we need the "address".
    log! ({"enable_coins (bob): {:?}", block_on (enable_coins_eth_electrum (&mm, vec!["http://195.201.0.6:8565"]))});
    // issue sell request by setting base/rel price

    // Expect error as MORTY balance is 0
    check_set_price_fails(&mm, "MORTY", "RICK");
    // Address has enough RICK, but doesn't have ETH, so setprice call should fail because maker will not have gas to spend ETH taker payment.
    check_set_price_fails(&mm, "RICK", "ETH");
    // Address has enough RICK, but doesn't have ETH, so setprice call should fail because maker will not have gas to spend ERC20 taker payment.
    check_set_price_fails(&mm, "RICK", "JST");

    // Expect error as MORTY balance is 0
    check_buy_fails(&mm, "RICK", "MORTY", 0.1);
    // RICK balance is sufficient, but amount is too small, it will result to dust error from RPC
    check_buy_fails(&mm, "MORTY", "RICK", 0.000001);
    // Address has enough RICK, but doesn't have ETH, so buy call should fail because taker will not have gas to spend ETH maker payment.
    check_buy_fails(&mm, "ETH", "RICK", 0.1);
    // Address has enough RICK, but doesn't have ETH, so buy call should fail because taker will not have gas to spend ERC20 maker payment.
    check_buy_fails(&mm, "JST", "RICK", 0.1);

    // Expect error as MORTY balance is 0
    check_sell_fails(&mm, "MORTY", "RICK", 0.1);
    // RICK balance is sufficient, but amount is too small, the dex fee will result to dust error from RPC
    check_sell_fails(&mm, "RICK", "MORTY", 0.000001);
    // Address has enough RICK, but doesn't have ETH, so buy call should fail because taker will not have gas to spend ETH maker payment.
    check_sell_fails(&mm, "RICK", "ETH", 0.1);
    // Address has enough RICK, but doesn't have ETH, so buy call should fail because taker will not have gas to spend ERC20 maker payment.
    check_sell_fails(&mm, "RICK", "JST", 0.1);
}

#[test]
#[cfg(feature = "native")]
fn test_rpc_password_from_json() {
    let coins = json!([
        {"coin":"RICK","asset":"RICK","rpcport":8923,"txversion":4,"overwintered":1},
        {"coin":"MORTY","asset":"MORTY","rpcport":8923,"txversion":4,"overwintered":1},
    ]);

    // do not allow empty password
    let mut err_mm1 = unwrap!(MarketMakerIt::start(
        json! ({
            "gui": "nogui",
            "netid": 9998,
            "passphrase": "bob passphrase",
            "coins": coins,
            "rpc_password": "",
            "i_am_seed": true,
        }),
        "password".into(),
        local_start!("bob")
    ));
    unwrap!(block_on(
        err_mm1.wait_for_log(5., |log| log.contains("rpc_password must not be empty"))
    ));

    // do not allow empty password
    let mut err_mm2 = unwrap!(MarketMakerIt::start(
        json! ({
            "gui": "nogui",
            "netid": 9998,
            "passphrase": "bob passphrase",
            "coins": coins,
            "rpc_password": {"key":"value"},
            "i_am_seed": true,
        }),
        "password".into(),
        local_start!("bob")
    ));
    unwrap!(block_on(
        err_mm2.wait_for_log(5., |log| log.contains("rpc_password must be string"))
    ));

    let mut mm = unwrap!(MarketMakerIt::start(
        json! ({
            "gui": "nogui",
            "netid": 9998,
            "passphrase": "bob passphrase",
            "coins": coins,
            "rpc_password": "password",
            "i_am_seed": true,
        }),
        "password".into(),
        local_start!("bob")
    ));
    let (_dump_log, _dump_dashboard) = mm_dump(&mm.log_path);
    log!({"Log path: {}", mm.log_path.display()});
    unwrap!(block_on(
        mm.wait_for_log(22., |log| log.contains(">>>>>>>>> DEX stats "))
    ));
    let electrum_invalid = unwrap! (block_on (mm.rpc (json! ({
        "userpass": "password1",
        "method": "electrum",
        "coin": "RICK",
        "servers": [{"url":"electrum1.cipig.net:10017"},{"url":"electrum2.cipig.net:10017"},{"url":"electrum3.cipig.net:10017"}],
        "mm2": 1,
    }))));

    // electrum call must fail if invalid password is provided
    assert!(
        electrum_invalid.0.is_server_error(),
        "RPC «electrum» should have failed with server error, but got «{}», response «{}»",
        electrum_invalid.0,
        electrum_invalid.1
    );

    let electrum = unwrap! (block_on (mm.rpc (json! ({
        "userpass": mm.userpass,
        "method": "electrum",
        "coin": "RICK",
        "servers": [{"url":"electrum1.cipig.net:10017"},{"url":"electrum2.cipig.net:10017"},{"url":"electrum3.cipig.net:10017"}],
        "mm2": 1,
    }))));

    // electrum call must be successful with RPC password from config
    assert_eq!(
        electrum.0,
        StatusCode::OK,
        "RPC «electrum» failed with status «{}», response «{}»",
        electrum.0,
        electrum.1
    );

    let electrum = unwrap! (block_on (mm.rpc (json! ({
        "userpass": mm.userpass,
        "method": "electrum",
        "coin": "MORTY",
        "servers": [{"url":"electrum1.cipig.net:10018"},{"url":"electrum2.cipig.net:10018"},{"url":"electrum3.cipig.net:10018"}],
        "mm2": 1,
    }))));

    // electrum call must be successful with RPC password from config
    assert_eq!(
        electrum.0,
        StatusCode::OK,
        "RPC «electrum» failed with status «{}», response «{}»",
        electrum.0,
        electrum.1
    );

    let orderbook = unwrap!(block_on(mm.rpc(json! ({
        "userpass": mm.userpass,
        "method": "orderbook",
        "base": "RICK",
        "rel": "MORTY",
    }))));

    // orderbook call must be successful with RPC password from config
    assert_eq!(
        orderbook.0,
        StatusCode::OK,
        "RPC «orderbook» failed with status «{}», response «{}»",
        orderbook.0,
        orderbook.1
    );
}

#[test]
#[cfg(feature = "native")]
fn test_rpc_password_from_json_no_userpass() {
    let coins = json!([
        {"coin":"RICK","asset":"RICK","rpcport":8923,"txversion":4},
    ]);

    let mut mm = unwrap!(MarketMakerIt::start(
        json! ({
            "gui": "nogui",
            "netid": 9998,
            "passphrase": "bob passphrase",
            "coins": coins,
            "i_am_seed": true,
        }),
        "password".into(),
        local_start!("bob")
    ));
    let (_dump_log, _dump_dashboard) = mm_dump(&mm.log_path);
    log!({"Log path: {}", mm.log_path.display()});
    unwrap!(block_on(
        mm.wait_for_log(22., |log| log.contains(">>>>>>>>> DEX stats "))
    ));
    let electrum = unwrap!(block_on(mm.rpc(json! ({
        "method": "electrum",
        "coin": "RICK",
        "urls": ["electrum2.cipig.net:10017"],
    }))));

    // electrum call must return 500 status code
    assert!(
        electrum.0.is_server_error(),
        "RPC «electrum» should have failed with server error, but got «{}», response «{}»",
        electrum.0,
        electrum.1
    );
}

/// Helper function requesting my swap status and checking it's events
async fn check_my_swap_status(
    mm: &MarketMakerIt,
    uuid: &str,
    expected_success_events: &Vec<&str>,
    expected_error_events: &Vec<&str>,
    maker_amount: BigDecimal,
    taker_amount: BigDecimal,
) {
    let response = unwrap!(
        mm.rpc(json! ({
            "userpass": mm.userpass,
            "method": "my_swap_status",
            "params": {
                "uuid": uuid,
            }
        }))
        .await
    );
    assert!(response.0.is_success(), "!status of {}: {}", uuid, response.1);
    let status_response: Json = unwrap!(json::from_str(&response.1));
    let success_events: Vec<String> = unwrap!(json::from_value(status_response["result"]["success_events"].clone()));
    assert_eq!(expected_success_events, &success_events);
    let error_events: Vec<String> = unwrap!(json::from_value(status_response["result"]["error_events"].clone()));
    assert_eq!(expected_error_events, &error_events);

    let events_array = unwrap!(status_response["result"]["events"].as_array());
    let actual_maker_amount = unwrap!(json::from_value(
        events_array[0]["event"]["data"]["maker_amount"].clone()
    ));
    assert_eq!(maker_amount, actual_maker_amount);
    let actual_taker_amount = unwrap!(json::from_value(
        events_array[0]["event"]["data"]["taker_amount"].clone()
    ));
    assert_eq!(taker_amount, actual_taker_amount);
    let actual_events = events_array.iter().map(|item| unwrap!(item["event"]["type"].as_str()));
    let actual_events: Vec<&str> = actual_events.collect();
    assert_eq!(expected_success_events, &actual_events);
}

async fn check_stats_swap_status(
    mm: &MarketMakerIt,
    uuid: &str,
    maker_expected_events: &Vec<&str>,
    taker_expected_events: &Vec<&str>,
) {
    let response = unwrap!(
        mm.rpc(json! ({
            "method": "stats_swap_status",
            "params": {
                "uuid": uuid,
            }
        }))
        .await
    );
    assert!(response.0.is_success(), "!status of {}: {}", uuid, response.1);
    let status_response: Json = unwrap!(json::from_str(&response.1));
    let maker_events_array = unwrap!(status_response["result"]["maker"]["events"].as_array());
    let taker_events_array = unwrap!(status_response["result"]["taker"]["events"].as_array());
    let maker_actual_events = maker_events_array
        .iter()
        .map(|item| unwrap!(item["event"]["type"].as_str()));
    let maker_actual_events: Vec<&str> = maker_actual_events.collect();
    let taker_actual_events = taker_events_array
        .iter()
        .map(|item| unwrap!(item["event"]["type"].as_str()));
    let taker_actual_events: Vec<&str> = taker_actual_events.collect();
    assert_eq!(maker_expected_events, &maker_actual_events);
    assert_eq!(taker_expected_events, &taker_actual_events);
}

async fn check_recent_swaps(mm: &MarketMakerIt, expected_len: usize) {
    let response = unwrap!(
        mm.rpc(json! ({
            "method": "my_recent_swaps",
            "userpass": mm.userpass,
        }))
        .await
    );
    assert!(response.0.is_success(), "!status of my_recent_swaps {}", response.1);
    let swaps_response: Json = unwrap!(json::from_str(&response.1));
    let swaps: &Vec<Json> = unwrap!(swaps_response["result"]["swaps"].as_array());
    assert_eq!(expected_len, swaps.len());
}

/// Trading test using coins with remote RPC (Electrum, ETH nodes), it needs only ENV variables to be set, coins daemons are not required.
/// Trades few pairs concurrently to speed up the process and also act like "load" test
async fn trade_base_rel_electrum(pairs: Vec<(&'static str, &'static str)>) {
    let bob_passphrase = unwrap!(get_passphrase(&".env.seed", "BOB_PASSPHRASE"));
    let alice_passphrase = unwrap!(get_passphrase(&".env.client", "ALICE_PASSPHRASE"));

    let coins = json! ([
        {"coin":"RICK","asset":"RICK","required_confirmations":0,"txversion":4,"overwintered":1},
        {"coin":"MORTY","asset":"MORTY","required_confirmations":0,"txversion":4,"overwintered":1},
        {"coin":"ETH","name":"ethereum","etomic":"0x0000000000000000000000000000000000000000"},
        {"coin":"JST","name":"jst","etomic":"0x2b294F029Fde858b2c62184e8390591755521d8E"}
    ]);

    let mut mm_bob = unwrap!(MarketMakerIt::start(
        json! ({
            "gui": "nogui",
            "netid": 8999,
            "dht": "on",  // Enable DHT without delay.
            "myipaddr": env::var ("BOB_TRADE_IP") .ok(),
            "rpcip": env::var ("BOB_TRADE_IP") .ok(),
            "canbind": env::var ("BOB_TRADE_PORT") .ok().map (|s| unwrap! (s.parse::<i64>())),
            "passphrase": bob_passphrase,
            "coins": coins,
            "rpc_password": "password",
            "i_am_seed": true,
        }),
        "password".into(),
        local_start!("bob")
    ));

    let (_bob_dump_log, _bob_dump_dashboard) = mm_bob.mm_dump();
    #[cfg(feature = "native")]
    {
        log! ({"Bob log path: {}", mm_bob.log_path.display()})
    }

    // Both Alice and Bob might try to bind on the "0.0.0.0:47773" DHT port in this test
    // (because the local "127.0.0.*:47773" addresses aren't that useful for DHT).
    // We want to give Bob a headstart in acquiring the port,
    // because Alice will then be able to directly reach it (thanks to "seednode").
    // Direct communication is not required in this test, but it's nice to have.
<<<<<<< HEAD
    // wait_log_re! (mm_bob, 9., "preferred port");
=======
    wait_log_re!(mm_bob, 9., "preferred port");
>>>>>>> 8a284f02

    let mut mm_alice = unwrap!(MarketMakerIt::start(
        json! ({
            "gui": "nogui",
            "netid": 8999,
            "dht": "on",  // Enable DHT without delay.
            "myipaddr": env::var ("ALICE_TRADE_IP") .ok(),
            "rpcip": env::var ("ALICE_TRADE_IP") .ok(),
            "passphrase": alice_passphrase,
            "coins": coins,
            "seednodes": [fomat!((mm_bob.ip))],
            "rpc_password": "password",
        }),
        "password".into(),
        local_start!("alice")
    ));

    let (_alice_dump_log, _alice_dump_dashboard) = mm_alice.mm_dump();
    #[cfg(feature = "native")]
    {
        log! ({"Alice log path: {}", mm_alice.log_path.display()})
    }

    // Wait for keypair initialization, `lp_passphrase_init`.
    unwrap!(mm_bob.wait_for_log(11., |l| l.contains("version: ")).await);
    unwrap!(mm_alice.wait_for_log(11., |l| l.contains("version: ")).await);

    // wait until both nodes RPC API is active
    wait_log_re!(mm_bob, 22., ">>>>>>>>> DEX stats ");
    wait_log_re!(mm_alice, 22., ">>>>>>>>> DEX stats ");

    // Enable coins on Bob side. Print the replies in case we need the address.
    let rc = enable_coins_eth_electrum(&mm_bob, vec!["http://195.201.0.6:8565"]).await;
    log! ({"enable_coins (bob): {:?}", rc});
    // Enable coins on Alice side. Print the replies in case we need the address.
    let rc = enable_coins_eth_electrum(&mm_alice, vec!["http://195.201.0.6:8565"]).await;
    log! ({"enable_coins (alice): {:?}", rc});

    // unwrap! (mm_alice.wait_for_log (999., &|log| log.contains ("set pubkey for ")));

    let mut uuids = vec![];

    // issue sell request on Bob side by setting base/rel price
    for (base, rel) in pairs.iter() {
        log!("Issue bob " (base) "/" (rel) " sell request");
<<<<<<< HEAD
        let rc = unwrap! (mm_bob.rpc (json! ({
            "userpass": mm_bob.userpass,
            "method": "setprice",
            "base": base,
            "rel": rel,
            "price": 1,
            "volume": 0.1
        })) .await);
=======
        let rc = unwrap!(
            mm_bob
                .rpc(json! ({
                    "userpass": mm_bob.userpass,
                    "method": "sell",
                    "base": base,
                    "rel": rel,
                    "price": 1,
                    "volume": 0.1
                }))
                .await
        );
>>>>>>> 8a284f02
        assert!(rc.0.is_success(), "!setprice: {}", rc.1);
    }

    // Allow the order to be converted to maker after not being matched in 30 seconds.
<<<<<<< HEAD
    // log! ("Waiting 32 seconds…");
    // Timer::sleep (32.) .await;
=======
    log!("Waiting 32 seconds…");
    Timer::sleep(32.).await;
>>>>>>> 8a284f02

    for (base, rel) in pairs.iter() {
        log!("Issue alice " (base) "/" (rel) " buy request");
        let rc = unwrap!(
            mm_alice
                .rpc(json! ({
                    "userpass": mm_alice.userpass,
                    "method": "buy",
                    "base": base,
                    "rel": rel,
                    "volume": 0.1,
                    "price": 2
                }))
                .await
        );
        assert!(rc.0.is_success(), "!buy: {}", rc.1);
        let buy_json: Json = unwrap!(serde_json::from_str(&rc.1));
        uuids.push(unwrap!(buy_json["result"]["uuid"].as_str()).to_owned());
    }

    for (base, rel) in pairs.iter() {
        // ensure the swaps are started
        unwrap!(
            mm_alice
                .wait_for_log(5., |log| log
                    .contains(&format!("Entering the taker_swap_loop {}/{}", base, rel)))
                .await
        );
        unwrap!(
            mm_bob
                .wait_for_log(5., |log| log
                    .contains(&format!("Entering the maker_swap_loop {}/{}", base, rel)))
                .await
        );
    }

    let maker_success_events = vec![
        "Started",
        "Negotiated",
        "TakerFeeValidated",
        "MakerPaymentSent",
        "TakerPaymentReceived",
        "TakerPaymentWaitConfirmStarted",
        "TakerPaymentValidatedAndConfirmed",
        "TakerPaymentSpent",
        "Finished",
    ];

    let maker_error_events = vec![
        "StartFailed",
        "NegotiateFailed",
        "TakerFeeValidateFailed",
        "MakerPaymentTransactionFailed",
        "MakerPaymentDataSendFailed",
        "MakerPaymentWaitConfirmFailed",
        "TakerPaymentValidateFailed",
        "TakerPaymentWaitConfirmFailed",
        "TakerPaymentSpendFailed",
        "MakerPaymentWaitRefundStarted",
        "MakerPaymentRefunded",
        "MakerPaymentRefundFailed",
    ];

    let taker_success_events = vec![
        "Started",
        "Negotiated",
        "TakerFeeSent",
        "MakerPaymentReceived",
        "MakerPaymentWaitConfirmStarted",
        "MakerPaymentValidatedAndConfirmed",
        "TakerPaymentSent",
        "TakerPaymentSpent",
        "MakerPaymentSpent",
        "Finished",
    ];

    let taker_error_events = vec![
        "StartFailed",
        "NegotiateFailed",
        "TakerFeeSendFailed",
        "MakerPaymentValidateFailed",
        "MakerPaymentWaitConfirmFailed",
        "TakerPaymentTransactionFailed",
        "TakerPaymentWaitConfirmFailed",
        "TakerPaymentDataSendFailed",
        "TakerPaymentWaitForSpendFailed",
        "MakerPaymentSpendFailed",
        "TakerPaymentWaitRefundStarted",
        "TakerPaymentRefunded",
        "TakerPaymentRefundFailed",
    ];

    for uuid in uuids.iter() {
        unwrap!(
            mm_bob
                .wait_for_log(600., |log| log.contains(&format!("[swap uuid={}] Finished", uuid)))
                .await
        );
        unwrap!(
            mm_alice
                .wait_for_log(600., |log| log.contains(&format!("[swap uuid={}] Finished", uuid)))
                .await
        );

        #[cfg(not(feature = "native"))]
        {
            log!("Waiting a few second for the fresh swap status to be saved..");
            Timer::sleep(7.77).await;
        }

        log!("Checking alice/taker status..");
        check_my_swap_status(
            &mm_alice,
            &uuid,
            &taker_success_events,
            &taker_error_events,
            "0.1".parse().unwrap(),
            "0.1".parse().unwrap(),
        )
        .await;

        log!("Checking bob/maker status..");
        check_my_swap_status(
            &mm_bob,
            &uuid,
            &maker_success_events,
            &maker_error_events,
            "0.1".parse().unwrap(),
            "0.1".parse().unwrap(),
        )
        .await;
    }

<<<<<<< HEAD
    log! ("Waiting 3 seconds for nodes to broadcast their swaps data..");
    Timer::sleep (3.) .await;
    /*
=======
    log!("Waiting 3 seconds for nodes to broadcast their swaps data..");
    Timer::sleep(3.).await;

>>>>>>> 8a284f02
    for uuid in uuids.iter() {
        log!("Checking alice status..");
        check_stats_swap_status(&mm_alice, &uuid, &maker_success_events, &taker_success_events).await;

        log!("Checking bob status..");
        check_stats_swap_status(&mm_bob, &uuid, &maker_success_events, &taker_success_events).await;
    }
    */

    log!("Checking alice recent swaps..");
    check_recent_swaps(&mm_alice, uuids.len()).await;
    log!("Checking bob recent swaps..");
    check_recent_swaps(&mm_bob, uuids.len()).await;
    for (base, rel) in pairs.iter() {
        log!("Get " (base) "/" (rel) " orderbook");
        let rc = unwrap!(
            mm_bob
                .rpc(json! ({
                    "userpass": mm_bob.userpass,
                    "method": "orderbook",
                    "base": base,
                    "rel": rel,
                }))
                .await
        );
        assert!(rc.0.is_success(), "!orderbook: {}", rc.1);

        let bob_orderbook: Json = unwrap!(json::from_str(&rc.1));
        log!((base) "/" (rel) " orderbook " [bob_orderbook]);

        let bids = bob_orderbook["bids"].as_array().unwrap();
        let asks = bob_orderbook["asks"].as_array().unwrap();
        assert_eq!(0, bids.len(), "{} {} bids must be empty", base, rel);
        assert_eq!(0, asks.len(), "{} {} asks must be empty", base, rel);
    }
    unwrap!(mm_bob.stop().await);
    unwrap!(mm_alice.stop().await);
}

#[cfg(feature = "native")]
#[test]
fn trade_test_electrum_and_eth_coins() { block_on(trade_base_rel_electrum(vec![("ETH", "JST")])); }

#[cfg(not(feature = "native"))]
#[no_mangle]
pub extern "C" fn trade_test_electrum_and_eth_coins(cb_id: i32) {
    use std::ptr::null;

    common::executor::spawn(async move {
        let pairs = vec![("ETH", "JST")];
        trade_base_rel_electrum(pairs).await;
        unsafe { call_back(cb_id, null(), 0) }
    })
}

#[cfg(feature = "native")]
fn withdraw_and_send(
    mm: &MarketMakerIt,
    coin: &str,
    to: &str,
    enable_res: &HashMap<&'static str, Json>,
    expected_bal_change: &str,
) {
    let addr = addr_from_enable(unwrap!(enable_res.get(coin)));

    let withdraw = unwrap!(block_on(mm.rpc(json! ({
        "userpass": mm.userpass,
        "method": "withdraw",
        "coin": coin,
        "to": to,
        "amount": 0.001
    }))));

    assert!(withdraw.0.is_success(), "!{} withdraw: {}", coin, withdraw.1);
    let withdraw_json: Json = unwrap!(json::from_str(&withdraw.1));
    assert_eq!(Some(&vec![Json::from(to)]), withdraw_json["to"].as_array());
    assert_eq!(Json::from(expected_bal_change), withdraw_json["my_balance_change"]);
    assert_eq!(Some(&vec![addr]), withdraw_json["from"].as_array());

    let send = unwrap!(block_on(mm.rpc(json! ({
        "userpass": mm.userpass,
        "method": "send_raw_transaction",
        "coin": coin,
        "tx_hex": withdraw_json["tx_hex"]
    }))));
    assert!(send.0.is_success(), "!{} send: {}", coin, send.1);
    let send_json: Json = unwrap!(json::from_str(&send.1));
    assert_eq!(withdraw_json["tx_hash"], send_json["tx_hash"]);
}

#[test]
#[cfg(feature = "native")]
fn test_withdraw_and_send() {
    let (alice_file_passphrase, _alice_file_userpass) = from_env_file(unwrap!(slurp(&".env.client")));

    let alice_passphrase = unwrap!(
        var("ALICE_PASSPHRASE").ok().or(alice_file_passphrase),
        "No ALICE_PASSPHRASE or .env.client/PASSPHRASE"
    );

    let coins = json! ([
        {"coin":"RICK","asset":"RICK","rpcport":8923,"txversion":4,"overwintered":1,"txfee":1000},
        {"coin":"MORTY","asset":"MORTY","rpcport":8923,"txversion":4,"overwintered":1,"txfee":1000},
        {"coin":"MORTY_SEGWIT","asset":"MORTY_SEGWIT","txversion":4,"overwintered":1,"segwit":true,"txfee":1000},
        {"coin":"ETH","name":"ethereum","etomic":"0x0000000000000000000000000000000000000000"},
        {"coin":"JST","name":"jst","etomic":"0x2b294F029Fde858b2c62184e8390591755521d8E"}
    ]);

    let mut mm_alice = unwrap!(MarketMakerIt::start(
        json! ({
            "gui": "nogui",
            "netid": 8100,
            "myipaddr": env::var ("ALICE_TRADE_IP") .ok(),
            "rpcip": env::var ("ALICE_TRADE_IP") .ok(),
            "passphrase": alice_passphrase,
            "coins": coins,
            "rpc_password": "password",
            "i_am_seed": true,
        }),
        "password".into(),
        match var("LOCAL_THREAD_MM") {
            Ok(ref e) if e == "alice" => Some(local_start()),
            _ => None,
        }
    ));

    let (_alice_dump_log, _alice_dump_dashboard) = mm_dump(&mm_alice.log_path);
    log! ({"Alice log path: {}", mm_alice.log_path.display()});

    // wait until RPC API is active
    unwrap!(block_on(
        mm_alice.wait_for_log(22., |log| log.contains(">>>>>>>>> DEX stats "))
    ));

    // Enable coins. Print the replies in case we need the address.
    let mut enable_res = block_on(enable_coins_eth_electrum(&mm_alice, vec!["http://195.201.0.6:8565"]));
    enable_res.insert(
        "MORTY_SEGWIT",
        block_on(enable_electrum(&mm_alice, "MORTY_SEGWIT", vec![
            "electrum1.cipig.net:10018",
            "electrum2.cipig.net:10018",
            "electrum3.cipig.net:10018",
        ])),
    );

    log!("enable_coins (alice): "[enable_res]);
    withdraw_and_send(
        &mm_alice,
        "MORTY",
        "RJTYiYeJ8eVvJ53n2YbrVmxWNNMVZjDGLh",
        &enable_res,
        "-0.00101",
    );
    // dev chain gas price is 0 so ETH expected balance change doesn't include the fee
    withdraw_and_send(
        &mm_alice,
        "ETH",
        "0x657980d55733B41c0C64c06003864e1aAD917Ca7",
        &enable_res,
        "-0.001",
    );
    withdraw_and_send(
        &mm_alice,
        "JST",
        "0x657980d55733B41c0C64c06003864e1aAD917Ca7",
        &enable_res,
        "-0.001",
    );

    // must not allow to withdraw to non-P2PKH addresses
    let withdraw = unwrap!(block_on(mm_alice.rpc(json! ({
        "userpass": mm_alice.userpass,
        "method": "withdraw",
        "coin": "MORTY",
        "to": "bUN5nesdt1xsAjCtAaYUnNbQhGqUWwQT1Q",
        "amount": "0.001"
    }))));

    assert!(withdraw.0.is_server_error(), "MORTY withdraw: {}", withdraw.1);
    let withdraw_json: Json = unwrap!(json::from_str(&withdraw.1));
    assert!(unwrap!(withdraw_json["error"].as_str())
        .contains("Address bUN5nesdt1xsAjCtAaYUnNbQhGqUWwQT1Q has invalid format"));

    // but must allow to withdraw to P2SH addresses if Segwit flag is true
    let withdraw = unwrap!(block_on(mm_alice.rpc(json! ({
        "userpass": mm_alice.userpass,
        "method": "withdraw",
        "coin": "MORTY_SEGWIT",
        "to": "bUN5nesdt1xsAjCtAaYUnNbQhGqUWwQT1Q",
        "amount": "0.001"
    }))));

    assert!(withdraw.0.is_success(), "MORTY_SEGWIT withdraw: {}", withdraw.1);

    // must not allow to withdraw to invalid checksum address
    let withdraw = unwrap!(block_on(mm_alice.rpc(json! ({
        "userpass": mm_alice.userpass,
        "method": "withdraw",
        "coin": "ETH",
        "to": "0x657980d55733b41c0c64c06003864e1aad917ca7",
        "amount": "0.001"
    }))));

    assert!(withdraw.0.is_server_error(), "ETH withdraw: {}", withdraw.1);
    let withdraw_json: Json = unwrap!(json::from_str(&withdraw.1));
    assert!(unwrap!(withdraw_json["error"].as_str()).contains("Invalid address checksum"));
    unwrap!(block_on(mm_alice.stop()));
}

/// Ensure that swap status return the 404 status code if swap is not found
#[test]
#[cfg(feature = "native")]
fn test_swap_status() {
    let coins = json! ([{"coin":"RICk","asset":"RICK"},]);

    let mut mm = unwrap!(MarketMakerIt::start(
        json! ({
            "gui": "nogui",
            "netid": 8100,
            "myipaddr": env::var ("ALICE_TRADE_IP") .ok(),
            "rpcip": env::var ("ALICE_TRADE_IP") .ok(),
            "passphrase": "some passphrase",
            "coins": coins,
            "rpc_password": "password",
            "i_am_seed": true,
        }),
        "password".into(),
        match var("LOCAL_THREAD_MM") {
            Ok(ref e) if e == "alice" => Some(local_start()),
            _ => None,
        }
    ));

    unwrap!(block_on(
        mm.wait_for_log(22., |log| log.contains(">>>>>>>>> DEX stats "))
    ));

    let my_swap = unwrap!(block_on(mm.rpc(json! ({
        "userpass": mm.userpass,
        "method": "my_swap_status",
        "params": {
            "uuid":"random",
        }
    }))));

    assert_eq!(
        my_swap.0,
        StatusCode::NOT_FOUND,
        "!not found status code: {}",
        my_swap.1
    );

    let stats_swap = unwrap!(block_on(mm.rpc(json! ({
        "userpass": mm.userpass,
        "method": "stats_swap_status",
        "params": {
            "uuid":"random",
        }
    }))));

    assert_eq!(
        stats_swap.0,
        StatusCode::NOT_FOUND,
        "!not found status code: {}",
        stats_swap.1
    );
}

/// Ensure that setprice/buy/sell calls deny base == rel
/// https://github.com/artemii235/SuperNET/issues/363
#[test]
#[cfg(feature = "native")]
fn test_order_errors_when_base_equal_rel() {
    let coins = json!([
        {"coin":"RICK","asset":"RICK","rpcport":8923,"txversion":4,"overwintered":1},
    ]);

    let mut mm = unwrap!(MarketMakerIt::start(
        json! ({
            "gui": "nogui",
            "netid": 9998,
            "myipaddr": env::var ("BOB_TRADE_IP") .ok(),
            "rpcip": env::var ("BOB_TRADE_IP") .ok(),
            "canbind": env::var ("BOB_TRADE_PORT") .ok().map (|s| unwrap! (s.parse::<i64>())),
            "passphrase": "bob passphrase",
            "coins": coins,
            "rpc_password": "pass",
            "i_am_seed": true,
        }),
        "pass".into(),
        match var("LOCAL_THREAD_MM") {
            Ok(ref e) if e == "bob" => Some(local_start()),
            _ => None,
        }
    ));
    let (_dump_log, _dump_dashboard) = mm_dump(&mm.log_path);
    log!({"Log path: {}", mm.log_path.display()});
    unwrap!(block_on(
        mm.wait_for_log(22., |log| log.contains(">>>>>>>>> DEX stats "))
    ));
    block_on(enable_electrum(&mm, "RICK", vec![
        "electrum3.cipig.net:10017",
        "electrum2.cipig.net:10017",
        "electrum1.cipig.net:10017",
    ]));

    let rc = unwrap!(block_on(mm.rpc(json! ({
        "userpass": mm.userpass,
        "method": "setprice",
        "base": "RICK",
        "rel": "RICK",
        "price": 0.9
    }))));
    assert!(rc.0.is_server_error(), "setprice should have failed, but got {:?}", rc);

    let rc = unwrap!(block_on(mm.rpc(json! ({
        "userpass": mm.userpass,
        "method": "buy",
        "base": "RICK",
        "rel": "RICK",
        "price": 0.9,
        "relvolume": 0.1,
    }))));
    assert!(rc.0.is_server_error(), "buy should have failed, but got {:?}", rc);

    let rc = unwrap!(block_on(mm.rpc(json! ({
        "userpass": mm.userpass,
        "method": "sell",
        "base": "RICK",
        "rel": "RICK",
        "price": 0.9,
        "basevolume": 0.1,
    }))));
    assert!(rc.0.is_server_error(), "sell should have failed, but got {:?}", rc);
}

fn startup_passphrase(passphrase: &str, expected_address: &str) {
    let coins = json!([
        {"coin":"KMD","rpcport":8923,"txversion":4},
    ]);

    let mut mm = unwrap!(MarketMakerIt::start(
        json! ({
            "gui": "nogui",
            "netid": 9998,
            "myipaddr": env::var ("BOB_TRADE_IP") .ok(),
            "rpcip": env::var ("BOB_TRADE_IP") .ok(),
            "canbind": env::var ("BOB_TRADE_PORT") .ok().map (|s| unwrap! (s.parse::<i64>())),
            "passphrase": passphrase,
            "coins": coins,
            "rpc_password": "pass",
            "i_am_seed": true,
        }),
        "pass".into(),
        match var("LOCAL_THREAD_MM") {
            Ok(ref e) if e == "bob" => Some(local_start()),
            _ => None,
        }
    ));
    let (_dump_log, _dump_dashboard) = mm.mm_dump();
    #[cfg(feature = "native")]
    {
        log!({"Log path: {}", mm.log_path.display()})
    }
    unwrap!(block_on(
        mm.wait_for_log(22., |log| log.contains(">>>>>>>>> DEX stats "))
    ));
    let enable = block_on(enable_electrum(&mm, "KMD", vec!["electrum1.cipig.net:10001"]));
    let addr = addr_from_enable(&enable);
    assert_eq!(Json::from(expected_address), addr);
    unwrap!(block_on(mm.stop()));
}

/// MM2 should detect if passphrase is WIF or 0x-prefixed hex encoded privkey and parse it properly.
/// https://github.com/artemii235/SuperNET/issues/396
#[test]
#[cfg(feature = "native")]
fn test_startup_passphrase() {
    // seed phrase
    startup_passphrase("bob passphrase", "RRnMcSeKiLrNdbp91qNVQwwXx5azD4S4CD");

    // WIF
    assert!(key_pair_from_seed("UvCjJf4dKSs2vFGVtCnUTAhR5FTZGdg43DDRa9s7s5DV1sSDX14g").is_ok());
    startup_passphrase(
        "UvCjJf4dKSs2vFGVtCnUTAhR5FTZGdg43DDRa9s7s5DV1sSDX14g",
        "RRnMcSeKiLrNdbp91qNVQwwXx5azD4S4CD",
    );
    // WIF, Invalid network version
    assert!(key_pair_from_seed("92Qba5hnyWSn5Ffcka56yMQauaWY6ZLd91Vzxbi4a9CCetaHtYj").is_err());
    // WIF, not compressed
    assert!(key_pair_from_seed("5HpHagT65TZzG1PH3CSu63k8DbpvD8s5ip4nEB3kEsreAnchuDf").is_err());

    // 0x prefixed hex
    assert!(key_pair_from_seed("0xb8c774f071de08c7fd8f62b97f1a5726f6ce9f1bcf141b70b86689254ed6714e").is_ok());
    startup_passphrase(
        "0xb8c774f071de08c7fd8f62b97f1a5726f6ce9f1bcf141b70b86689254ed6714e",
        "RRnMcSeKiLrNdbp91qNVQwwXx5azD4S4CD",
    );
    // Out of range, https://en.bitcoin.it/wiki/Private_key#Range_of_valid_ECDSA_private_keys
    assert!(key_pair_from_seed("0xFFFFFFFFFFFFFFFFFFFFFFFFFFFFFFFEBAAEDCE6AF48A03BBFD25E8CD0364141").is_err());
}

/// MM2 should allow to issue several buy/sell calls in a row without delays.
/// https://github.com/artemii235/SuperNET/issues/245
#[test]
#[cfg(feature = "native")]
fn test_multiple_buy_sell_no_delay() {
    let coins = json! ([
        {"coin":"RICK","asset":"RICK","rpcport":8923,"txversion":4,"overwintered":1},
        {"coin":"MORTY","asset":"MORTY","rpcport":11608,"txversion":4,"overwintered":1},
        {"coin":"ETH","name":"ethereum","etomic":"0x0000000000000000000000000000000000000000"},
        {"coin":"JST","name":"jst","etomic":"0x2b294F029Fde858b2c62184e8390591755521d8E"}
    ]);

    let (bob_file_passphrase, _bob_file_userpass) = from_env_file(unwrap!(slurp(&".env.seed")));
    let bob_passphrase = unwrap!(
        var("BOB_PASSPHRASE").ok().or(bob_file_passphrase),
        "No BOB_PASSPHRASE or .env.seed/PASSPHRASE"
    );

    let mut mm = unwrap!(MarketMakerIt::start(
        json! ({
            "gui": "nogui",
            "netid": 9998,
            "myipaddr": env::var ("BOB_TRADE_IP") .ok(),
            "rpcip": env::var ("BOB_TRADE_IP") .ok(),
            "canbind": env::var ("BOB_TRADE_PORT") .ok().map (|s| unwrap! (s.parse::<i64>())),
            "passphrase": bob_passphrase,
            "coins": coins,
            "rpc_password": "pass",
            "i_am_seed": true,
        }),
        "pass".into(),
        match var("LOCAL_THREAD_MM") {
            Ok(ref e) if e == "bob" => Some(local_start()),
            _ => None,
        }
    ));
    let (_dump_log, _dump_dashboard) = mm_dump(&mm.log_path);
    log!({"Log path: {}", mm.log_path.display()});
    unwrap!(block_on(
        mm.wait_for_log(22., |log| log.contains(">>>>>>>>> DEX stats "))
    ));
    log!([block_on(enable_coins_eth_electrum(&mm, vec![
        "http://195.201.0.6:8565"
    ]))]);

    let rc = unwrap!(block_on(mm.rpc(json! ({
        "userpass": mm.userpass,
        "method": "buy",
        "base": "RICK",
        "rel": "MORTY",
        "price": 1,
        "volume": 0.1,
    }))));
    assert!(rc.0.is_success(), "buy should have succeed, but got {:?}", rc);

    let rc = unwrap!(block_on(mm.rpc(json! ({
        "userpass": mm.userpass,
        "method": "buy",
        "base": "RICK",
        "rel": "ETH",
        "price": 1,
        "volume": 0.1,
    }))));
    assert!(rc.0.is_success(), "buy should have succeed, but got {:?}", rc);
    thread::sleep(Duration::from_secs(40));

    log!("Get RICK/MORTY orderbook");
    let rc = unwrap!(block_on(mm.rpc(json! ({
        "userpass": mm.userpass,
        "method": "orderbook",
        "base": "RICK",
        "rel": "MORTY",
    }))));
    assert!(rc.0.is_success(), "!orderbook: {}", rc.1);

    let bob_orderbook: Json = unwrap!(json::from_str(&rc.1));
    log!("RICK/MORTY orderbook "[bob_orderbook]);
    let bids = bob_orderbook["bids"].as_array().unwrap();
    let asks = bob_orderbook["asks"].as_array().unwrap();
    assert!(bids.len() > 0, "RICK/MORTY bids are empty");
    assert_eq!(0, asks.len(), "RICK/MORTY asks are not empty");
    assert_eq!(Json::from("0.1"), bids[0]["maxvolume"]);

    log!("Get RICK/ETH orderbook");
    let rc = unwrap!(block_on(mm.rpc(json! ({
        "userpass": mm.userpass,
        "method": "orderbook",
        "base": "RICK",
        "rel": "ETH",
    }))));
    assert!(rc.0.is_success(), "!orderbook: {}", rc.1);

    let bob_orderbook: Json = unwrap!(json::from_str(&rc.1));
    log!("RICK/ETH orderbook "[bob_orderbook]);
    let bids = bob_orderbook["bids"].as_array().unwrap();
    assert!(bids.len() > 0, "RICK/ETH bids are empty");
    assert_eq!(asks.len(), 0, "RICK/ETH asks are not empty");
    assert_eq!(Json::from("0.1"), bids[0]["maxvolume"]);
}

/// https://github.com/artemii235/SuperNET/issues/398
#[test]
#[cfg(feature = "native")]
fn test_cancel_order() {
    let coins = json!([
        {"coin":"RICK","asset":"RICK","rpcport":8923,"txversion":4,"overwintered":1},
        {"coin":"MORTY","asset":"MORTY","rpcport":11608,"txversion":4,"overwintered":1},
        {"coin":"ETH","name":"ethereum","etomic":"0x0000000000000000000000000000000000000000","rpcport":80},
        {"coin":"JST","name":"jst","etomic":"0xc0eb7AeD740E1796992A08962c15661bDEB58003"}
    ]);

    // start bob and immediately place the order
    let mut mm_bob = unwrap!(MarketMakerIt::start(
        json! ({
            "gui": "nogui",
            "netid": 9998,
            "dht": "on",  // Enable DHT without delay.
            "myipaddr": env::var ("BOB_TRADE_IP") .ok(),
            "rpcip": env::var ("BOB_TRADE_IP") .ok(),
            "canbind": env::var ("BOB_TRADE_PORT") .ok().map (|s| unwrap! (s.parse::<i64>())),
            "passphrase": "bob passphrase",
            "coins": coins,
            "i_am_seed": true,
            "rpc_password": "pass",
        }),
        "pass".into(),
        match var("LOCAL_THREAD_MM") {
            Ok(ref e) if e == "bob" => Some(local_start()),
            _ => None,
        }
    ));
    let (_bob_dump_log, _bob_dump_dashboard) = mm_dump(&mm_bob.log_path);
    log!({"Bob log path: {}", mm_bob.log_path.display()});
    unwrap!(block_on(
        mm_bob.wait_for_log(22., |log| log.contains(">>>>>>>>> DEX stats "))
    ));
    // Enable coins on Bob side. Print the replies in case we need the "address".
    log! ({"enable_coins (bob): {:?}", block_on (enable_coins_eth_electrum (&mm_bob, vec!["https://ropsten.infura.io/v3/c01c1b4cf66642528547624e1d6d9d6b"]))});

    log!("Issue sell request on Bob side by setting base/rel price…");
    let rc = unwrap!(block_on(mm_bob.rpc(json! ({
        "userpass": mm_bob.userpass,
        "method": "setprice",
        "base": "RICK",
        "rel": "MORTY",
        "price": 0.9,
        "volume": "0.9",
    }))));
    assert!(rc.0.is_success(), "!setprice: {}", rc.1);
    let setprice_json: Json = unwrap!(json::from_str(&rc.1));
    log!([setprice_json]);

    let mut mm_alice = unwrap!(MarketMakerIt::start(
        json! ({
            "gui": "nogui",
            "netid": 9998,
            "dht": "on",  // Enable DHT without delay.
            "myipaddr": env::var ("ALICE_TRADE_IP") .ok(),
            "rpcip": env::var ("ALICE_TRADE_IP") .ok(),
            "passphrase": "alice passphrase",
            "coins": coins,
            "seednodes": [fomat!((mm_bob.ip))],
            "rpc_password": "pass",
        }),
        "pass".into(),
        match var("LOCAL_THREAD_MM") {
            Ok(ref e) if e == "alice" => Some(local_start()),
            _ => None,
        }
    ));

    let (_alice_dump_log, _alice_dump_dashboard) = mm_dump(&mm_alice.log_path);
    log!({"Alice log path: {}", mm_alice.log_path.display()});

    unwrap!(block_on(
        mm_alice.wait_for_log(22., |log| log.contains(">>>>>>>>> DEX stats "))
    ));

    // Enable coins on Alice side. Print the replies in case we need the "address".
    log! ({"enable_coins (alice): {:?}", block_on (enable_coins_eth_electrum (&mm_alice, vec!["https://ropsten.infura.io/v3/c01c1b4cf66642528547624e1d6d9d6b"]))});

    log!("Give Alice 15 seconds to import the order…");
    thread::sleep(Duration::from_secs(15));

    log!("Get RICK/MORTY orderbook on Alice side");
    let rc = unwrap!(block_on(mm_alice.rpc(json! ({
        "userpass": mm_alice.userpass,
        "method": "orderbook",
        "base": "RICK",
        "rel": "MORTY",
    }))));
    assert!(rc.0.is_success(), "!orderbook: {}", rc.1);

    let alice_orderbook: Json = unwrap!(json::from_str(&rc.1));
    log!("Alice orderbook "[alice_orderbook]);
    let asks = alice_orderbook["asks"].as_array().unwrap();
    assert_eq!(asks.len(), 1, "Alice RICK/MORTY orderbook must have exactly 1 ask");

    let cancel_rc = unwrap!(block_on(mm_bob.rpc(json! ({
        "userpass": mm_bob.userpass,
        "method": "cancel_order",
        "uuid": setprice_json["result"]["uuid"],
    }))));
    assert!(cancel_rc.0.is_success(), "!cancel_order: {}", rc.1);

    let pause = 11;
    log!("Waiting (" (pause) " seconds) for Bob to cancel the order…");
    thread::sleep(Duration::from_secs(pause));

    // Bob orderbook must show no orders
    log!("Get RICK/MORTY orderbook on Bob side");
    let rc = unwrap!(block_on(mm_bob.rpc(json! ({
        "userpass": mm_bob.userpass,
        "method": "orderbook",
        "base": "RICK",
        "rel": "MORTY",
    }))));
    assert!(rc.0.is_success(), "!orderbook: {}", rc.1);

    let bob_orderbook: Json = unwrap!(json::from_str(&rc.1));
    log!("Bob orderbook "[bob_orderbook]);
    let asks = bob_orderbook["asks"].as_array().unwrap();
    assert_eq!(asks.len(), 0, "Bob RICK/MORTY asks are not empty");

    // Alice orderbook must show no orders
    log!("Get RICK/MORTY orderbook on Alice side");
    let rc = unwrap!(block_on(mm_alice.rpc(json! ({
        "userpass": mm_alice.userpass,
        "method": "orderbook",
        "base": "RICK",
        "rel": "MORTY",
    }))));
    assert!(rc.0.is_success(), "!orderbook: {}", rc.1);

    let alice_orderbook: Json = unwrap!(json::from_str(&rc.1));
    log!("Alice orderbook "[alice_orderbook]);
    let asks = alice_orderbook["asks"].as_array().unwrap();
    assert_eq!(asks.len(), 0, "Alice RICK/MORTY asks are not empty");
}

/// https://github.com/artemii235/SuperNET/issues/367
/// Electrum requests should success if at least 1 server successfully connected,
/// all others might end up with DNS resolution errors, TCP connection errors, etc.
#[test]
#[cfg(feature = "native")]
fn test_electrum_enable_conn_errors() {
    let coins = json!([
        {"coin":"RICK","asset":"RICK"},
        {"coin":"MORTY","asset":"MORTY"},
    ]);

    let mut mm_bob = unwrap!(MarketMakerIt::start(
        json! ({
            "gui": "nogui",
            "netid": 9998,
            "dht": "on",  // Enable DHT without delay.
            "myipaddr": env::var ("BOB_TRADE_IP") .ok(),
            "rpcip": env::var ("BOB_TRADE_IP") .ok(),
            "canbind": env::var ("BOB_TRADE_PORT") .ok().map (|s| unwrap! (s.parse::<i64>())),
            "passphrase": "bob passphrase",
            "coins": coins,
            "i_am_seed": true,
            "rpc_password": "pass",
        }),
        "pass".into(),
        match var("LOCAL_THREAD_MM") {
            Ok(ref e) if e == "bob" => Some(local_start()),
            _ => None,
        }
    ));
    let (_bob_dump_log, _bob_dump_dashboard) = mm_dump(&mm_bob.log_path);
    log!({"Bob log path: {}", mm_bob.log_path.display()});
    unwrap!(block_on(
        mm_bob.wait_for_log(22., |log| log.contains(">>>>>>>>> DEX stats "))
    ));
    // Using working servers and few else with random ports to trigger "connection refused"
    block_on(enable_electrum(&mm_bob, "RICK", vec![
        "electrum3.cipig.net:10017",
        "electrum2.cipig.net:10017",
        "electrum1.cipig.net:10017",
        "electrum1.cipig.net:60017",
        "electrum1.cipig.net:60018",
    ]));
    // use random domain name to trigger name is not resolved
    block_on(enable_electrum(&mm_bob, "MORTY", vec![
        "electrum3.cipig.net:10018",
        "electrum2.cipig.net:10018",
        "electrum1.cipig.net:10018",
        "random-electrum-domain-name1.net:60017",
        "random-electrum-domain-name2.net:60017",
    ]));
}

#[test]
#[cfg(feature = "native")]
fn test_order_should_not_be_displayed_when_node_is_down() {
    let coins = json!([
        {"coin":"RICK","asset":"RICK"},
        {"coin":"MORTY","asset":"MORTY"},
    ]);

    // start bob and immediately place the order
    let mut mm_bob = unwrap!(MarketMakerIt::start(
        json! ({
            "gui": "nogui",
            "netid": 9998,
            "dht": "on",  // Enable DHT without delay.
            "myipaddr": env::var ("BOB_TRADE_IP") .ok(),
            "rpcip": env::var ("BOB_TRADE_IP") .ok(),
            "canbind": env::var ("BOB_TRADE_PORT") .ok().map (|s| unwrap! (s.parse::<i64>())),
            "passphrase": "bob passphrase",
            "coins": coins,
            "i_am_seed": true,
            "rpc_password": "pass",
        }),
        "pass".into(),
        match var("LOCAL_THREAD_MM") {
            Ok(ref e) if e == "bob" => Some(local_start()),
            _ => None,
        }
    ));
    let (_bob_dump_log, _bob_dump_dashboard) = mm_dump(&mm_bob.log_path);
    log!({"Bob log path: {}", mm_bob.log_path.display()});
    unwrap!(block_on(
        mm_bob.wait_for_log(22., |log| log.contains(">>>>>>>>> DEX stats "))
    ));

    log!(
        "Bob enable RICK "[block_on(enable_electrum(&mm_bob, "RICK", vec![
            "electrum3.cipig.net:10017",
            "electrum2.cipig.net:10017",
            "electrum1.cipig.net:10017",
        ]))]
    );

    log!(
        "Bob enable MORTY "[block_on(enable_electrum(&mm_bob, "MORTY", vec![
            "electrum3.cipig.net:10018",
            "electrum2.cipig.net:10018",
            "electrum1.cipig.net:10018",
        ]))]
    );

    let mut mm_alice = unwrap!(MarketMakerIt::start(
        json! ({
            "gui": "nogui",
            "netid": 9998,
            "myipaddr": env::var ("ALICE_TRADE_IP") .ok(),
            "rpcip": env::var ("ALICE_TRADE_IP") .ok(),
            "passphrase": "alice passphrase",
            "coins": coins,
            "seednodes": [fomat!((mm_bob.ip))],
            "rpc_password": "pass",
        }),
        "pass".into(),
        match var("LOCAL_THREAD_MM") {
            Ok(ref e) if e == "alice" => Some(local_start()),
            _ => None,
        }
    ));

    let (_alice_dump_log, _alice_dump_dashboard) = mm_dump(&mm_alice.log_path);
    log!({"Alice log path: {}", mm_alice.log_path.display()});

    unwrap!(block_on(
        mm_alice.wait_for_log(22., |log| log.contains(">>>>>>>>> DEX stats "))
    ));

    log!(
        "Alice enable RICK "[block_on(enable_electrum(&mm_alice, "RICK", vec![
            "electrum3.cipig.net:10017",
            "electrum2.cipig.net:10017",
            "electrum1.cipig.net:10017",
        ]))]
    );

    log!(
        "Alice enable MORTY "[block_on(enable_electrum(&mm_alice, "MORTY", vec![
            "electrum3.cipig.net:10018",
            "electrum2.cipig.net:10018",
            "electrum1.cipig.net:10018",
        ]))]
    );

    // issue sell request on Bob side by setting base/rel price
    log!("Issue bob sell request");
    let rc = unwrap!(block_on(mm_bob.rpc(json! ({
        "userpass": mm_bob.userpass,
        "method": "setprice",
        "base": "RICK",
        "rel": "MORTY",
        "price": 0.9,
        "volume": "0.9",
    }))));
    assert!(rc.0.is_success(), "!setprice: {}", rc.1);

    thread::sleep(Duration::from_secs(12));

    log!("Get RICK/MORTY orderbook on Alice side");
    let rc = unwrap!(block_on(mm_alice.rpc(json! ({
        "userpass": mm_alice.userpass,
        "method": "orderbook",
        "base": "RICK",
        "rel": "MORTY",
    }))));
    assert!(rc.0.is_success(), "!orderbook: {}", rc.1);

    let alice_orderbook: Json = unwrap!(json::from_str(&rc.1));
    log!("Alice orderbook "[alice_orderbook]);
    let asks = alice_orderbook["asks"].as_array().unwrap();
    assert_eq!(asks.len(), 1, "Alice RICK/MORTY orderbook must have exactly 1 ask");

    unwrap!(block_on(mm_bob.stop()));
    thread::sleep(Duration::from_secs(40));

    let rc = unwrap!(block_on(mm_alice.rpc(json! ({
        "userpass": mm_alice.userpass,
        "method": "orderbook",
        "base": "RICK",
        "rel": "MORTY",
    }))));
    assert!(rc.0.is_success(), "!orderbook: {}", rc.1);

    let alice_orderbook: Json = unwrap!(json::from_str(&rc.1));
    log!("Alice orderbook "[alice_orderbook]);
    let asks = unwrap!(alice_orderbook["asks"].as_array());
    assert_eq!(asks.len(), 0, "Alice RICK/MORTY orderbook must have zero asks");

    unwrap!(block_on(mm_alice.stop()));
}

#[test]
#[cfg(feature = "native")]
// https://github.com/KomodoPlatform/atomicDEX-API/issues/511
fn test_all_orders_per_pair_per_node_must_be_displayed_in_orderbook() {
    let coins = json!([
        {"coin":"RICK","asset":"RICK"},
        {"coin":"MORTY","asset":"MORTY"},
    ]);

    let mut mm = unwrap!(MarketMakerIt::start(
        json! ({
            "gui": "nogui",
            "netid": 9998,
            "myipaddr": env::var ("BOB_TRADE_IP") .ok(),
            "rpcip": env::var ("BOB_TRADE_IP") .ok(),
            "canbind": env::var ("BOB_TRADE_PORT") .ok().map (|s| unwrap! (s.parse::<i64>())),
            "passphrase": "bob passphrase",
            "coins": coins,
            "rpc_password": "pass",
            "i_am_seed": true,
        }),
        "pass".into(),
        match var("LOCAL_THREAD_MM") {
            Ok(ref e) if e == "bob" => Some(local_start()),
            _ => None,
        }
    ));
    let (_dump_log, _dump_dashboard) = mm_dump(&mm.log_path);
    log!({"Log path: {}", mm.log_path.display()});
    unwrap!(block_on(
        mm.wait_for_log(22., |log| log.contains(">>>>>>>>> DEX stats "))
    ));
    block_on(enable_electrum(&mm, "RICK", vec![
        "electrum3.cipig.net:10017",
        "electrum2.cipig.net:10017",
        "electrum1.cipig.net:10017",
    ]));
    block_on(enable_electrum(&mm, "MORTY", vec![
        "electrum3.cipig.net:10018",
        "electrum2.cipig.net:10018",
        "electrum1.cipig.net:10018",
    ]));

    // set 2 orders with different prices
    let rc = unwrap!(block_on(mm.rpc(json! ({
        "userpass": mm.userpass,
        "method": "setprice",
        "base": "RICK",
        "rel": "MORTY",
        "price": 0.9,
        "volume": "0.9",
        "cancel_previous": false,
    }))));
    assert!(rc.0.is_success(), "!setprice: {}", rc.1);

    let rc = unwrap!(block_on(mm.rpc(json! ({
        "userpass": mm.userpass,
        "method": "setprice",
        "base": "RICK",
        "rel": "MORTY",
        "price": 1,
        "volume": "0.9",
        "cancel_previous": false,
    }))));
    assert!(rc.0.is_success(), "!setprice: {}", rc.1);

    thread::sleep(Duration::from_secs(12));

    log!("Get RICK/MORTY orderbook");
    let rc = unwrap!(block_on(mm.rpc(json! ({
        "userpass": mm.userpass,
        "method": "orderbook",
        "base": "RICK",
        "rel": "MORTY",
    }))));
    assert!(rc.0.is_success(), "!orderbook: {}", rc.1);

    let orderbook: Json = unwrap!(json::from_str(&rc.1));
    log!("orderbook "[orderbook]);
    let asks = orderbook["asks"].as_array().unwrap();
    assert_eq!(asks.len(), 2, "RICK/MORTY orderbook must have exactly 2 asks");
}

#[test]
#[cfg(feature = "native")]
fn orderbook_should_display_rational_amounts() {
    let coins = json!([
        {"coin":"RICK","asset":"RICK"},
        {"coin":"MORTY","asset":"MORTY"},
    ]);

    let mut mm = unwrap!(MarketMakerIt::start(
        json! ({
            "gui": "nogui",
            "netid": 9998,
            "myipaddr": env::var ("BOB_TRADE_IP") .ok(),
            "rpcip": env::var ("BOB_TRADE_IP") .ok(),
            "canbind": env::var ("BOB_TRADE_PORT") .ok().map (|s| unwrap! (s.parse::<i64>())),
            "passphrase": "bob passphrase",
            "coins": coins,
            "rpc_password": "pass",
            "i_am_seed": true,
        }),
        "pass".into(),
        match var("LOCAL_THREAD_MM") {
            Ok(ref e) if e == "bob" => Some(local_start()),
            _ => None,
        }
    ));
    let (_dump_log, _dump_dashboard) = mm_dump(&mm.log_path);
    log!({"Log path: {}", mm.log_path.display()});
    unwrap!(block_on(
        mm.wait_for_log(22., |log| log.contains(">>>>>>>>> DEX stats "))
    ));
    block_on(enable_electrum(&mm, "RICK", vec![
        "electrum3.cipig.net:10017",
        "electrum2.cipig.net:10017",
        "electrum1.cipig.net:10017",
    ]));
    block_on(enable_electrum(&mm, "MORTY", vec![
        "electrum3.cipig.net:10018",
        "electrum2.cipig.net:10018",
        "electrum1.cipig.net:10018",
    ]));

    let price = BigRational::new(9.into(), 10.into());
    let volume = BigRational::new(9.into(), 10.into());

    // create order with rational amount and price
    let rc = unwrap!(block_on(mm.rpc(json! ({
        "userpass": mm.userpass,
        "method": "setprice",
        "base": "RICK",
        "rel": "MORTY",
        "price": price,
        "volume": volume,
        "cancel_previous": false,
    }))));
    assert!(rc.0.is_success(), "!setprice: {}", rc.1);

    thread::sleep(Duration::from_secs(12));
    log!("Get RICK/MORTY orderbook");
    let rc = unwrap!(block_on(mm.rpc(json! ({
        "userpass": mm.userpass,
        "method": "orderbook",
        "base": "RICK",
        "rel": "MORTY",
    }))));
    assert!(rc.0.is_success(), "!orderbook: {}", rc.1);

    let orderbook: Json = unwrap!(json::from_str(&rc.1));
    log!("orderbook "[orderbook]);
    let asks = orderbook["asks"].as_array().unwrap();
    assert_eq!(asks.len(), 1, "RICK/MORTY orderbook must have exactly 1 ask");
    let price_in_orderbook: BigRational = unwrap!(json::from_value(asks[0]["price_rat"].clone()));
    let volume_in_orderbook: BigRational = unwrap!(json::from_value(asks[0]["max_volume_rat"].clone()));
    assert_eq!(price, price_in_orderbook);
    assert_eq!(volume, volume_in_orderbook);

    let nine = BigInt::from(9);
    let ten = BigInt::from(10);
    // should also display fraction
    let price_in_orderbook: Fraction = unwrap!(json::from_value(asks[0]["price_fraction"].clone()));
    let volume_in_orderbook: Fraction = unwrap!(json::from_value(asks[0]["max_volume_fraction"].clone()));
    assert_eq!(nine, *price_in_orderbook.numer());
    assert_eq!(ten, *price_in_orderbook.denom());

    assert_eq!(nine, *volume_in_orderbook.numer());
    assert_eq!(ten, *volume_in_orderbook.denom());

    log!("Get MORTY/RICK orderbook");
    let rc = unwrap!(block_on(mm.rpc(json! ({
        "userpass": mm.userpass,
        "method": "orderbook",
        "base": "MORTY",
        "rel": "RICK",
    }))));
    assert!(rc.0.is_success(), "!orderbook: {}", rc.1);

    let orderbook: Json = unwrap!(json::from_str(&rc.1));
    log!("orderbook "[orderbook]);
    let bids = orderbook["bids"].as_array().unwrap();
    assert_eq!(bids.len(), 1, "MORTY/RICK orderbook must have exactly 1 bid");
    let price_in_orderbook: BigRational = unwrap!(json::from_value(bids[0]["price_rat"].clone()));
    let volume_in_orderbook: BigRational = unwrap!(json::from_value(bids[0]["max_volume_rat"].clone()));

    let price = BigRational::new(10.into(), 9.into());
    assert_eq!(price, price_in_orderbook);
    assert_eq!(volume, volume_in_orderbook);

    // should also display fraction
    let price_in_orderbook: Fraction = unwrap!(json::from_value(bids[0]["price_fraction"].clone()));
    let volume_in_orderbook: Fraction = unwrap!(json::from_value(bids[0]["max_volume_fraction"].clone()));
    assert_eq!(ten, *price_in_orderbook.numer());
    assert_eq!(nine, *price_in_orderbook.denom());

    assert_eq!(nine, *volume_in_orderbook.numer());
    assert_eq!(ten, *volume_in_orderbook.denom());
}

fn check_priv_key(mm: &MarketMakerIt, coin: &str, expected_priv_key: &str) {
    let rc = unwrap!(block_on(mm.rpc(json! ({
        "userpass": mm.userpass,
        "method": "show_priv_key",
        "coin": coin
    }))));
    assert!(rc.0.is_success(), "!show_priv_key: {}", rc.1);
    let privkey: Json = unwrap!(json::from_str(&rc.1));
    assert_eq!(privkey["result"]["priv_key"], Json::from(expected_priv_key))
}

#[test]
#[cfg(feature = "native")]
// https://github.com/KomodoPlatform/atomicDEX-API/issues/519#issuecomment-589149811
fn test_show_priv_key() {
    let coins = json! ([
        {"coin":"RICK","asset":"RICK","rpcport":8923,"txversion":4,"overwintered":1},
        {"coin":"MORTY","asset":"MORTY","rpcport":11608,"txversion":4,"overwintered":1},
        {"coin":"ETH","name":"ethereum","etomic":"0x0000000000000000000000000000000000000000"},
        {"coin":"JST","name":"jst","etomic":"0x2b294F029Fde858b2c62184e8390591755521d8E"}
    ]);

    let mut mm = unwrap!(MarketMakerIt::start(
        json! ({
            "gui": "nogui",
            "netid": 9998,
            "myipaddr": env::var ("BOB_TRADE_IP") .ok(),
            "rpcip": env::var ("BOB_TRADE_IP") .ok(),
            "canbind": env::var ("BOB_TRADE_PORT") .ok().map (|s| unwrap! (s.parse::<i64>())),
            "passphrase": "bob passphrase",
            "coins": coins,
            "rpc_password": "pass",
            "i_am_seed": true,
        }),
        "pass".into(),
        match var("LOCAL_THREAD_MM") {
            Ok(ref e) if e == "bob" => Some(local_start()),
            _ => None,
        }
    ));

    let (_dump_log, _dump_dashboard) = mm_dump(&mm.log_path);
    log!({"Log path: {}", mm.log_path.display()});
    unwrap!(block_on(
        mm.wait_for_log(22., |log| log.contains(">>>>>>>>> DEX stats "))
    ));
    log! ({"enable_coins: {:?}", block_on (enable_coins_eth_electrum (&mm, vec!["http://195.201.0.6:8565"]))});

    check_priv_key(&mm, "RICK", "UvCjJf4dKSs2vFGVtCnUTAhR5FTZGdg43DDRa9s7s5DV1sSDX14g");
    check_priv_key(
        &mm,
        "ETH",
        "0xb8c774f071de08c7fd8f62b97f1a5726f6ce9f1bcf141b70b86689254ed6714e",
    );
}

#[test]
#[cfg(feature = "native")]
// https://github.com/KomodoPlatform/atomicDEX-API/issues/586
fn electrum_and_enable_required_confirmations_and_nota() {
    let coins = json! ([
        {"coin":"RICK","asset":"RICK","rpcport":8923,"txversion":4,"overwintered":1},
        {"coin":"MORTY","asset":"MORTY","rpcport":11608,"txversion":4,"overwintered":1},
        {"coin":"ETH","name":"ethereum","etomic":"0x0000000000000000000000000000000000000000"},
        {"coin":"JST","name":"jst","etomic":"0x2b294F029Fde858b2c62184e8390591755521d8E"}
    ]);

    let mut mm = unwrap!(MarketMakerIt::start(
        json! ({
            "gui": "nogui",
            "netid": 9998,
            "myipaddr": env::var ("BOB_TRADE_IP") .ok(),
            "rpcip": env::var ("BOB_TRADE_IP") .ok(),
            "canbind": env::var ("BOB_TRADE_PORT") .ok().map (|s| unwrap! (s.parse::<i64>())),
            "passphrase": "bob passphrase",
            "coins": coins,
            "rpc_password": "pass",
            "i_am_seed": true,
        }),
        "pass".into(),
        match var("LOCAL_THREAD_MM") {
            Ok(ref e) if e == "bob" => Some(local_start()),
            _ => None,
        }
    ));

    let (_dump_log, _dump_dashboard) = mm_dump(&mm.log_path);
    log!({"Log path: {}", mm.log_path.display()});
    unwrap!(block_on(
        mm.wait_for_log(22., |log| log.contains(">>>>>>>>> DEX stats "))
    ));

    let electrum_rick = unwrap! (block_on(mm.rpc (json! ({
        "userpass": mm.userpass,
        "method": "electrum",
        "coin": "RICK",
        "servers": [{"url":"electrum1.cipig.net:10017"},{"url":"electrum2.cipig.net:10017"},{"url":"electrum3.cipig.net:10017"}],
        "mm2": 1,
        "required_confirmations": 10,
        "requires_notarization": true
    }))));
    assert_eq!(
        electrum_rick.0,
        StatusCode::OK,
        "RPC «electrum» failed with {} {}",
        electrum_rick.0,
        electrum_rick.1
    );
    let rick_response: Json = unwrap!(json::from_str(&electrum_rick.1));
    assert_eq!(rick_response["required_confirmations"], Json::from(10));
    assert_eq!(rick_response["requires_notarization"], Json::from(true));

    // should change requires notarization at runtime
    let requires_nota_rick = unwrap!(block_on(mm.rpc(json! ({
        "userpass": mm.userpass,
        "method": "set_requires_notarization",
        "coin": "RICK",
        "requires_notarization": false
    }))));

    assert_eq!(
        requires_nota_rick.0,
        StatusCode::OK,
        "RPC «set_requires_notarization» failed with {} {}",
        requires_nota_rick.0,
        requires_nota_rick.1
    );
    let requires_nota_rick_response: Json = unwrap!(json::from_str(&requires_nota_rick.1));
    assert_eq!(
        requires_nota_rick_response["result"]["requires_notarization"],
        Json::from(false)
    );

    let enable_eth = unwrap!(block_on(mm.rpc(json! ({
        "userpass": mm.userpass,
        "method": "enable",
        "coin": "ETH",
        "urls": ["http://195.201.0.6:8565"],
        "mm2": 1,
        "swap_contract_address": "0xa09ad3cd7e96586ebd05a2607ee56b56fb2db8fd",
        "required_confirmations": 10,
        "requires_notarization": true
    }))));
    assert_eq!(
        enable_eth.0,
        StatusCode::OK,
        "RPC «enable» failed with {} {}",
        enable_eth.0,
        enable_eth.1
    );
    let eth_response: Json = unwrap!(json::from_str(&enable_eth.1));
    assert_eq!(eth_response["required_confirmations"], Json::from(10));
    // requires_notarization doesn't take any effect on ETH/ERC20 coins
    assert_eq!(eth_response["requires_notarization"], Json::from(false));
}

fn check_too_low_volume_order_creation_fails(mm: &MarketMakerIt, base: &str, rel: &str) {
    let rc = unwrap!(block_on(mm.rpc(json! ({
        "userpass": mm.userpass,
        "method": "setprice",
        "base": base,
        "rel": rel,
        "price": "1",
        "volume": "0.00776",
        "cancel_previous": false,
    }))));
    assert!(!rc.0.is_success(), "setprice success, but should be error {}", rc.1);

    let rc = unwrap!(block_on(mm.rpc(json! ({
        "userpass": mm.userpass,
        "method": "setprice",
        "base": base,
        "rel": rel,
        "price": "0.00776",
        "volume": "1",
        "cancel_previous": false,
    }))));
    assert!(!rc.0.is_success(), "setprice success, but should be error {}", rc.1);

    let rc = unwrap!(block_on(mm.rpc(json! ({
        "userpass": mm.userpass,
        "method": "sell",
        "base": base,
        "rel": rel,
        "price": "1",
        "volume": "0.00776",
    }))));
    assert!(!rc.0.is_success(), "sell success, but should be error {}", rc.1);

    let rc = unwrap!(block_on(mm.rpc(json! ({
        "userpass": mm.userpass,
        "method": "buy",
        "base": base,
        "rel": rel,
        "price": "1",
        "volume": "0.00776",
    }))));
    assert!(!rc.0.is_success(), "buy success, but should be error {}", rc.1);
}

#[test]
#[cfg(feature = "native")]
// https://github.com/KomodoPlatform/atomicDEX-API/issues/481
fn setprice_buy_sell_min_volume() {
    let bob_passphrase = unwrap!(get_passphrase(&".env.seed", "BOB_PASSPHRASE"));

    let coins = json! ([
        {"coin":"RICK","asset":"RICK","rpcport":8923,"txversion":4,"overwintered":1},
        {"coin":"MORTY","asset":"MORTY","rpcport":11608,"txversion":4,"overwintered":1},
        {"coin":"ETH","name":"ethereum","etomic":"0x0000000000000000000000000000000000000000"},
        {"coin":"JST","name":"jst","etomic":"0x2b294F029Fde858b2c62184e8390591755521d8E"}
    ]);

    let mut mm = unwrap!(MarketMakerIt::start(
        json! ({
            "gui": "nogui",
            "netid": 9998,
            "myipaddr": env::var ("BOB_TRADE_IP") .ok(),
            "rpcip": env::var ("BOB_TRADE_IP") .ok(),
            "canbind": env::var ("BOB_TRADE_PORT") .ok().map (|s| unwrap! (s.parse::<i64>())),
            "passphrase": bob_passphrase,
            "coins": coins,
            "rpc_password": "pass",
            "i_am_seed": true,
        }),
        "pass".into(),
        match var("LOCAL_THREAD_MM") {
            Ok(ref e) if e == "bob" => Some(local_start()),
            _ => None,
        }
    ));

    let (_dump_log, _dump_dashboard) = mm_dump(&mm.log_path);
    log!({"Log path: {}", mm.log_path.display()});
    unwrap!(block_on(
        mm.wait_for_log(22., |log| log.contains(">>>>>>>>> DEX stats "))
    ));

    log!([block_on(enable_coins_eth_electrum(&mm, vec![
        "http://195.201.0.6:8565"
    ]))]);

    check_too_low_volume_order_creation_fails(&mm, "MORTY", "ETH");
    check_too_low_volume_order_creation_fails(&mm, "ETH", "MORTY");
    check_too_low_volume_order_creation_fails(&mm, "JST", "MORTY");
}

#[test]
#[cfg(feature = "native")]
fn test_fill_or_kill_taker_order_should_not_transform_to_maker() {
    let bob_passphrase = unwrap!(get_passphrase(&".env.client", "BOB_PASSPHRASE"));

    let coins = json! ([
        {"coin":"RICK","asset":"RICK","required_confirmations":0,"txversion":4,"overwintered":1},
        {"coin":"MORTY","asset":"MORTY","required_confirmations":0,"txversion":4,"overwintered":1},
        {"coin":"ETH","name":"ethereum","etomic":"0x0000000000000000000000000000000000000000"},
        {"coin":"JST","name":"jst","etomic":"0x2b294F029Fde858b2c62184e8390591755521d8E"}
    ]);

    let mut mm_bob = unwrap!(MarketMakerIt::start(
        json! ({
            "gui": "nogui",
            "netid": 8999,
            "dht": "on",  // Enable DHT without delay.
            "myipaddr": env::var ("BOB_TRADE_IP") .ok(),
            "rpcip": env::var ("BOB_TRADE_IP") .ok(),
            "canbind": env::var ("BOB_TRADE_PORT") .ok().map (|s| unwrap! (s.parse::<i64>())),
            "passphrase": bob_passphrase,
            "coins": coins,
            "rpc_password": "password",
            "i_am_seed": true,
        }),
        "password".into(),
        local_start!("bob")
    ));

    let (_bob_dump_log, _bob_dump_dashboard) = mm_bob.mm_dump();
    log! ({"Bob log path: {}", mm_bob.log_path.display()});
    unwrap!(block_on(
        mm_bob.wait_for_log(22., |log| log.contains(">>>>>>>>> DEX stats "))
    ));
    log!([block_on(enable_coins_eth_electrum(&mm_bob, vec![
        "http://195.201.0.6:8565"
    ]))]);

    log!("Issue bob ETH/JST sell request");
    let rc = unwrap!(block_on(mm_bob.rpc(json! ({
        "userpass": mm_bob.userpass,
        "method": "sell",
        "base": "ETH",
        "rel": "JST",
        "price": 1,
        "volume": 0.1,
        "order_type": {
            "type": "FillOrKill"
        }
    }))));
    assert!(rc.0.is_success(), "!setprice: {}", rc.1);
    log!("Wait for 40 seconds for Bob order to be cancelled");
    thread::sleep(Duration::from_secs(40));

    let rc = unwrap!(block_on(mm_bob.rpc(json! ({
        "userpass": mm_bob.userpass,
        "method": "my_orders",
    }))));
    assert!(rc.0.is_success(), "!my_orders: {}", rc.1);
    let my_orders: Json = unwrap!(json::from_str(&rc.1));
    let my_maker_orders: HashMap<String, Json> = unwrap!(json::from_value(my_orders["result"]["maker_orders"].clone()));
    let my_taker_orders: HashMap<String, Json> = unwrap!(json::from_value(my_orders["result"]["taker_orders"].clone()));
    assert!(my_maker_orders.is_empty(), "maker_orders must be empty");
    assert!(my_taker_orders.is_empty(), "taker_orders must be empty");
}

#[test]
#[cfg(feature = "native")]
// https://github.com/KomodoPlatform/atomicDEX-API/issues/635
fn set_price_with_cancel_previous_should_broadcast_cancelled_message() {
    let coins = json!([
        {"coin":"RICK","asset":"RICK","rpcport":8923,"txversion":4,"overwintered":1},
        {"coin":"MORTY","asset":"MORTY","rpcport":11608,"txversion":4,"overwintered":1},
        {"coin":"ETH","name":"ethereum","etomic":"0x0000000000000000000000000000000000000000","rpcport":80},
        {"coin":"JST","name":"jst","etomic":"0xc0eb7AeD740E1796992A08962c15661bDEB58003"}
    ]);

    // start bob and immediately place the order
    let mut mm_bob = unwrap!(MarketMakerIt::start(
        json! ({
            "gui": "nogui",
            "netid": 9998,
            "dht": "on",  // Enable DHT without delay.
            "myipaddr": env::var ("BOB_TRADE_IP") .ok(),
            "rpcip": env::var ("BOB_TRADE_IP") .ok(),
            "canbind": env::var ("BOB_TRADE_PORT") .ok().map (|s| unwrap! (s.parse::<i64>())),
            "passphrase": "bob passphrase",
            "coins": coins,
            "i_am_seed": true,
            "rpc_password": "pass",
        }),
        "pass".into(),
        match var("LOCAL_THREAD_MM") {
            Ok(ref e) if e == "bob" => Some(local_start()),
            _ => None,
        }
    ));
    let (_bob_dump_log, _bob_dump_dashboard) = mm_dump(&mm_bob.log_path);
    log!({"Bob log path: {}", mm_bob.log_path.display()});
    unwrap!(block_on(
        mm_bob.wait_for_log(22., |log| log.contains(">>>>>>>>> DEX stats "))
    ));
    // Enable coins on Bob side. Print the replies in case we need the "address".
    log! ({"enable_coins (bob): {:?}", block_on (enable_coins_eth_electrum (&mm_bob, vec!["https://ropsten.infura.io/v3/c01c1b4cf66642528547624e1d6d9d6b"]))});

    let set_price_json = json! ({
        "userpass": mm_bob.userpass,
        "method": "setprice",
        "base": "RICK",
        "rel": "MORTY",
        "price": 0.9,
        "volume": "0.9",
    });
    log!("Issue sell request on Bob side by setting base/rel price…");
    let rc = unwrap!(block_on(mm_bob.rpc(set_price_json.clone())));
    assert!(rc.0.is_success(), "!setprice: {}", rc.1);

    let mut mm_alice = unwrap!(MarketMakerIt::start(
        json! ({
            "gui": "nogui",
            "netid": 9998,
            "dht": "on",  // Enable DHT without delay.
            "myipaddr": env::var ("ALICE_TRADE_IP") .ok(),
            "rpcip": env::var ("ALICE_TRADE_IP") .ok(),
            "passphrase": "alice passphrase",
            "coins": coins,
            "seednodes": [fomat!((mm_bob.ip))],
            "rpc_password": "pass",
        }),
        "pass".into(),
        match var("LOCAL_THREAD_MM") {
            Ok(ref e) if e == "alice" => Some(local_start()),
            _ => None,
        }
    ));

    let (_alice_dump_log, _alice_dump_dashboard) = mm_dump(&mm_alice.log_path);
    log!({"Alice log path: {}", mm_alice.log_path.display()});

    unwrap!(block_on(
        mm_alice.wait_for_log(22., |log| log.contains(">>>>>>>>> DEX stats "))
    ));

    // Enable coins on Alice side. Print the replies in case we need the "address".
    log! ({"enable_coins (alice): {:?}", block_on (enable_coins_eth_electrum (&mm_alice, vec!["https://ropsten.infura.io/v3/c01c1b4cf66642528547624e1d6d9d6b"]))});

    log!("Give Alice 15 seconds to import the order…");
    thread::sleep(Duration::from_secs(15));

    log!("Get RICK/MORTY orderbook on Alice side");
    let rc = unwrap!(block_on(mm_alice.rpc(json! ({
        "userpass": mm_alice.userpass,
        "method": "orderbook",
        "base": "RICK",
        "rel": "MORTY",
    }))));
    assert!(rc.0.is_success(), "!orderbook: {}", rc.1);

    let alice_orderbook: Json = unwrap!(json::from_str(&rc.1));
    log!("Alice orderbook "[alice_orderbook]);
    let asks = alice_orderbook["asks"].as_array().unwrap();
    assert_eq!(asks.len(), 1, "Alice RICK/MORTY orderbook must have exactly 1 ask");

    log!("Issue sell request again on Bob side by setting base/rel price…");
    let rc = unwrap!(block_on(mm_bob.rpc(set_price_json.clone())));
    assert!(rc.0.is_success(), "!setprice: {}", rc.1);

    let pause = 11;
    log!("Waiting (" (pause) " seconds) for Bob to broadcast messages…");
    thread::sleep(Duration::from_secs(pause));

    // Bob orderbook must show 1 order
    log!("Get RICK/MORTY orderbook on Bob side");
    let rc = unwrap!(block_on(mm_bob.rpc(json! ({
        "userpass": mm_bob.userpass,
        "method": "orderbook",
        "base": "RICK",
        "rel": "MORTY",
    }))));
    assert!(rc.0.is_success(), "!orderbook: {}", rc.1);

    let bob_orderbook: Json = unwrap!(json::from_str(&rc.1));
    log!("Bob orderbook "[bob_orderbook]);
    let asks = bob_orderbook["asks"].as_array().unwrap();
    assert_eq!(asks.len(), 1, "Bob RICK/MORTY orderbook must have exactly 1 ask");

    // Alice orderbook must have 1 order
    log!("Get RICK/MORTY orderbook on Alice side");
    let rc = unwrap!(block_on(mm_alice.rpc(json! ({
        "userpass": mm_alice.userpass,
        "method": "orderbook",
        "base": "RICK",
        "rel": "MORTY",
    }))));
    assert!(rc.0.is_success(), "!orderbook: {}", rc.1);

    let alice_orderbook: Json = unwrap!(json::from_str(&rc.1));
    log!("Alice orderbook "[alice_orderbook]);
    let asks = alice_orderbook["asks"].as_array().unwrap();
    assert_eq!(asks.len(), 1, "Alice RICK/MORTY orderbook must have exactly 1 ask");
}

#[test]
fn test_batch_requests() {
    let coins = json!([
        {"coin":"RICK","asset":"RICK","rpcport":8923,"txversion":4,"overwintered":1},
        {"coin":"MORTY","asset":"MORTY","rpcport":11608,"txversion":4,"overwintered":1},
        {"coin":"ETH","name":"ethereum","etomic":"0x0000000000000000000000000000000000000000","rpcport":80},
        {"coin":"JST","name":"jst","etomic":"0xc0eb7AeD740E1796992A08962c15661bDEB58003"}
    ]);

    // start bob and immediately place the order
    let mut mm_bob = unwrap!(MarketMakerIt::start(
        json! ({
            "gui": "nogui",
            "netid": 9998,
            "dht": "on",  // Enable DHT without delay.
            "myipaddr": env::var ("BOB_TRADE_IP") .ok(),
            "rpcip": env::var ("BOB_TRADE_IP") .ok(),
            "canbind": env::var ("BOB_TRADE_PORT") .ok().map (|s| unwrap! (s.parse::<i64>())),
            "passphrase": "bob passphrase",
            "coins": coins,
            "i_am_seed": true,
            "rpc_password": "pass",
        }),
        "pass".into(),
        match var("LOCAL_THREAD_MM") {
            Ok(ref e) if e == "bob" => Some(local_start()),
            _ => None,
        }
    ));
    let (_bob_dump_log, _bob_dump_dashboard) = mm_dump(&mm_bob.log_path);
    log!({"Bob log path: {}", mm_bob.log_path.display()});
    unwrap!(block_on(
        mm_bob.wait_for_log(22., |log| log.contains(">>>>>>>>> DEX stats "))
    ));

    let batch_json = json!([
        {
            "userpass": mm_bob.userpass,
            "method": "electrum",
            "coin": "RICK",
            "servers": [{"url":"electrum1.cipig.net:10017"},{"url":"electrum2.cipig.net:10017"},{"url":"electrum3.cipig.net:10017"}],
            "mm2": 1,
        },
        {
            "userpass": mm_bob.userpass,
            "method": "electrum",
            "coin": "MORTY",
            "servers": [{"url":"electrum1.cipig.net:10018"},{"url":"electrum2.cipig.net:10018"},{"url":"electrum3.cipig.net:10018"}],
            "mm2": 1,
        },
        {
            "userpass": "error",
            "method": "electrum",
            "coin": "MORTY",
            "servers": [{"url":"electrum1.cipig.net:10018"},{"url":"electrum2.cipig.net:10018"},{"url":"electrum3.cipig.net:10018"}],
            "mm2": 1,
        },
    ]);

    let rc = unwrap!(block_on(mm_bob.rpc(batch_json)));
    assert!(rc.0.is_success(), "!batch: {}", rc.1);
    log!((rc.1));
    let responses = json::from_str::<Vec<Json>>(&rc.1).unwrap();
    assert_eq!(responses[0]["coin"], Json::from("RICK"));
    assert_eq!(
        responses[0]["address"],
        Json::from("RRnMcSeKiLrNdbp91qNVQwwXx5azD4S4CD")
    );

    assert_eq!(responses[1]["coin"], Json::from("MORTY"));
    assert_eq!(
        responses[1]["address"],
        Json::from("RRnMcSeKiLrNdbp91qNVQwwXx5azD4S4CD")
    );

    assert!(responses[2]["error"].as_str().unwrap().contains("Userpass is invalid!"));
}

fn request_metrics(mm: &MarketMakerIt) -> MetricsJson {
    let (status, metrics, _headers) = unwrap!(block_on(mm.rpc(json!({ "method": "metrics"}))));
    assert_eq!(status, StatusCode::OK, "RPC «metrics» failed with status «{}»", status);
    unwrap!(json::from_str(&metrics))
}

fn find_metric(metrics: MetricsJson, search_key: &str, search_labels: &Vec<(&str, &str)>) -> Option<MetricType> {
    metrics.metrics.into_iter().find(|metric| {
        let (key, labels) = match metric {
            MetricType::Counter { key, labels, .. } => (key, labels),
            _ => return false,
        };

        if key != search_key {
            return false;
        }

        for (s_label_key, s_label_value) in search_labels.iter() {
            let label_value = match labels.get(&s_label_key.to_string()) {
                Some(x) => x,
                _ => return false,
            };

            if s_label_value != label_value {
                return false;
            }
        }

        true
    })
}

#[test]
#[cfg(feature = "native")]
fn test_metrics_method() {
    let coins = json!([
        {"coin":"RICK","asset":"RICK","rpcport":8923,"txversion":4,"overwintered":1},
    ]);

    let mut mm = unwrap!(MarketMakerIt::start(
        json! ({
            "gui": "nogui",
            "netid": 9998,
            "myipaddr": env::var ("BOB_TRADE_IP") .ok(),
            "rpcip": env::var ("BOB_TRADE_IP") .ok(),
            "passphrase": "face pin block number add byte put seek mime test note password sin tab multiple",
            "coins": coins,
            "i_am_seed": true,
            "rpc_password": "pass",
        }),
        "pass".into(),
        local_start!("bob")
    ));
    let (_dump_log, _dump_dashboard) = mm_dump(&mm.log_path);
    log!({ "log path: {}", mm.log_path.display() });
    unwrap!(block_on(
        mm.wait_for_log(22., |log| log.contains(">>>>>>>>> DEX stats "))
    ));

    let _electrum = block_on(enable_electrum(&mm, "RICK", vec![
        "electrum1.cipig.net:10017",
        "electrum2.cipig.net:10017",
        "electrum3.cipig.net:10017",
    ]));

    let metrics = request_metrics(&mm);
    assert!(!metrics.metrics.is_empty());

    log!("Received metrics:");
    log!([metrics]);

    find_metric(metrics, "rpc_client.traffic.out", &vec![("coin", "RICK")])
        .expect(r#"Couldn't find a metric with key = "traffic.out" and label: coin = "RICK" in received json"#);
}

#[test]
#[ignore]
#[cfg(feature = "native")]
fn test_electrum_tx_history() {
    fn get_tx_history_request_count(mm: &MarketMakerIt) -> u64 {
        let metrics = request_metrics(&mm);
        match find_metric(metrics, "tx.history.request.count", &vec![
            ("coin", "RICK"),
            ("method", "blockchain.scripthash.get_history"),
        ])
        .unwrap()
        {
            MetricType::Counter { value, .. } => value,
            _ => panic!("tx.history.request.count should be a counter"),
        }
    }

    let coins = json!([
        {"coin":"RICK","asset":"RICK","rpcport":8923,"txversion":4,"overwintered":1},
    ]);

    let mut mm = unwrap!(MarketMakerIt::start(
        json! ({
            "gui": "nogui",
            "netid": 9998,
            "myipaddr": env::var ("BOB_TRADE_IP") .ok(),
            "rpcip": env::var ("BOB_TRADE_IP") .ok(),
            "passphrase": "face pin block number add byte put seek mime test note password sin tab multiple",
            "coins": coins,
            "i_am_seed": true,
            "rpc_password": "pass",
            "metrics_interval": 30.
        }),
        "pass".into(),
        local_start!("bob")
    ));
    let (_dump_log, _dump_dashboard) = mm_dump(&mm.log_path);
    log!({ "log path: {}", mm.log_path.display() });
    unwrap!(block_on(
        mm.wait_for_log(22., |log| log.contains(">>>>>>>>> DEX stats "))
    ));

    // Enable RICK electrum client with tx_history loop.
    let electrum = unwrap!(block_on(mm.rpc (json! ({
        "userpass": mm.userpass,
        "method": "electrum",
        "coin": "RICK",
        "servers": [{"url":"electrum1.cipig.net:10017"},{"url":"electrum2.cipig.net:10017"},{"url":"electrum3.cipig.net:10017"}],
        "mm2": 1,
        "tx_history": true
    }))));

    assert_eq!(
        electrum.0,
        StatusCode::OK,
        "RPC «electrum» failed with {} {}",
        electrum.0,
        electrum.1
    );
    let electrum: Json = unwrap!(json::from_str(&electrum.1));

    // Wait till tx_history will not be loaded
    unwrap!(block_on(mm.wait_for_log(500., |log| {
        log.contains("history has been loaded successfully")
    })));

    // tx_history is requested every 30 seconds, wait another iteration
    thread::sleep(Duration::from_secs(31));

    // Balance is not changed, therefore tx_history shouldn't be reloaded.
    // Request metrics and check if the MarketMaker has requested tx_history only once
    assert_eq!(get_tx_history_request_count(&mm), 1);

    // make a transaction to change balance
    let mut enable_res: HashMap<&str, Json> = HashMap::new();
    enable_res.insert("RICK", electrum);
    log!("enable_coins: "[enable_res]);
    withdraw_and_send(
        &mm,
        "RICK",
        "RRYmiZSDo3UdHHqj1rLKf8cbJroyv9NxXw",
        &enable_res,
        "-0.00001",
    );

    // Wait another iteration
    thread::sleep(Duration::from_secs(31));

    // tx_history should be reloaded on next loop iteration
    assert_eq!(get_tx_history_request_count(&mm), 2);
}

fn spin_n_nodes(seednodes: &[&str], coins: &Json, n: usize) -> Vec<(MarketMakerIt, RaiiDump, RaiiDump)> {
    let mut mm_nodes = Vec::with_capacity(n);
    for i in 0..n {
        let mut mm = unwrap!(MarketMakerIt::start (
            json! ({
                "gui": "nogui",
                "netid": 9998,
                "myipaddr": env::var ("ALICE_TRADE_IP") .ok(),
                "rpcip": env::var ("ALICE_TRADE_IP") .ok(),
                "passphrase": format!("alice passphrase {}", i),
                "coins": coins,
                "seednodes": seednodes,
                "rpc_password": "pass",
            }),
            "pass".into(),
            local_start! ("alice")
        ));

        let (alice_dump_log, alice_dump_dashboard) = mm_dump(&mm.log_path);
        log!({ "Alice {} log path: {}", i, mm.log_path.display() });
        for seednode in seednodes.iter() {
            unwrap!(block_on (mm.wait_for_log (22., |log| log.contains (&format!("Dialed {}", seednode)))));
        }
        mm_nodes.push((mm, alice_dump_log, alice_dump_dashboard));
    }
    mm_nodes
}

#[test]
fn test_withdraw_cashaddresses() {
    let coins = json!([
        {"coin":"BCH","pubtype":0,"p2shtype":5,"mm2":1,
         "address_format":{"format":"cashaddress","network":"bchtest"}},
    ]);

    let mut mm = unwrap!(MarketMakerIt::start(
        json! ({
            "gui": "nogui",
            "netid": 9998,
            "myipaddr": env::var ("BOB_TRADE_IP") .ok(),
            "rpcip": env::var ("BOB_TRADE_IP") .ok(),
            "passphrase": "face pin block number add byte put seek mime test note password sin tab multiple",
            "coins": coins,
            "i_am_seed": true,
            "rpc_password": "pass",
        }),
        "pass".into(),
        local_start!("bob")
    ));
    let (_dump_log, _dump_dashboard) = mm_dump(&mm.log_path);
    log!({ "log path: {}", mm.log_path.display() });
    unwrap!(block_on(
        mm.wait_for_log(22., |log| log.contains(">>>>>>>>> DEX stats "))
    ));

    // Enable BCH electrum client with tx_history loop.
    // Enable RICK electrum client with tx_history loop.
    let electrum = unwrap!(block_on(mm.rpc(json! ({
        "userpass": mm.userpass,
        "method": "electrum",
        "coin": "BCH",
        "servers": [{"url":"blackie.c3-soft.com:60001"}],
        "mm2": 1,
    }))));

    assert_eq!(
        electrum.0,
        StatusCode::OK,
        "RPC «electrum» failed with {} {}",
        electrum.0,
        electrum.1
    );
    let electrum: Json = unwrap!(json::from_str(&electrum.1));
    log!([electrum]);

    // make withdraw
    let withdraw = unwrap!(block_on(mm.rpc(json! ({
        "userpass": mm.userpass,
        "method": "withdraw",
        "coin": "BCH",
        "to": "bchtest:qr39na5d25wdeecgw3euh9fkd4ygvd4pnsury96597",
        "amount": 0.0001,
    }))));

    assert!(withdraw.0.is_success(), "BCH withdraw: {}", withdraw.1);
    let withdraw_json: Json = unwrap!(json::from_str(&withdraw.1));
    log!((withdraw_json));

    // check "from" addresses
    let from: Vec<&str> = withdraw_json["from"]
        .as_array()
        .unwrap()
        .iter()
        .map(|v| v.as_str().unwrap())
        .collect();
    assert_eq!(from, vec!["bchtest:qze8g4gx3z428jjcxzpycpxl7ke7d947gca2a7n2la"]);

    // check "to" addresses
    let to: Vec<&str> = withdraw_json["to"]
        .as_array()
        .unwrap()
        .iter()
        .map(|v| v.as_str().unwrap())
        .collect();
    assert_eq!(to, vec!["bchtest:qr39na5d25wdeecgw3euh9fkd4ygvd4pnsury96597"]);

    // send the transaction
    let send_tx = unwrap!(block_on(mm.rpc(json! ({
        "userpass": mm.userpass,
        "method": "send_raw_transaction",
        "coin": "BCH",
        "tx_hex": withdraw_json["tx_hex"],
    }))));
    assert!(send_tx.0.is_success(), "QRC20 send_raw_transaction: {}", send_tx.1);
    log!((send_tx.1));
}

#[test]
fn test_common_cashaddresses() {
    let coins = json!([
        {"coin":"BCH","pubtype":0,"p2shtype":5,"mm2":1,
         "address_format":{"format":"cashaddress","network":"bchtest"}},
    ]);

    let mut mm = unwrap!(MarketMakerIt::start(
        json! ({
            "gui": "nogui",
            "netid": 9998,
            "myipaddr": env::var ("BOB_TRADE_IP") .ok(),
            "rpcip": env::var ("BOB_TRADE_IP") .ok(),
            "passphrase": "face pin block number add byte put seek mime test note password sin tab multiple",
            "coins": coins,
            "i_am_seed": true,
            "rpc_password": "pass",
        }),
        "pass".into(),
        local_start!("bob")
    ));
    let (_dump_log, _dump_dashboard) = mm_dump(&mm.log_path);
    log!({ "log path: {}", mm.log_path.display() });
    unwrap!(block_on(
        mm.wait_for_log(22., |log| log.contains(">>>>>>>>> DEX stats "))
    ));

    // Enable BCH electrum client with tx_history loop.
    // Enable RICK electrum client with tx_history loop.
    let electrum = unwrap!(block_on(mm.rpc (json! ({
        "userpass": mm.userpass,
        "method": "electrum",
        "coin": "BCH",
        "servers": [{"url":"blackie.c3-soft.com:60001"}, {"url":"bch0.kister.net:51001"}, {"url":"testnet.imaginary.cash:50001"}],
        "mm2": 1,
    }))));

    assert_eq!(
        electrum.0,
        StatusCode::OK,
        "RPC «electrum» failed with {} {}",
        electrum.0,
        electrum.1
    );
    let electrum: Json = unwrap!(json::from_str(&electrum.1));
    log!([electrum]);

    assert_eq!(
        unwrap!(electrum["address"].as_str()),
        "bchtest:qze8g4gx3z428jjcxzpycpxl7ke7d947gca2a7n2la"
    );

    // check my_balance
    let rc = unwrap!(block_on(mm.rpc(json! ({
        "userpass": mm.userpass,
        "method": "my_balance",
        "coin": "BCH",
    }))));
    assert_eq!(rc.0, StatusCode::OK, "RPC «my_balance» failed with status «{}»", rc.0);
    let json: Json = unwrap!(json::from_str(&rc.1));
    let my_balance_address = unwrap!(json["address"].as_str());
    assert_eq!(my_balance_address, "bchtest:qze8g4gx3z428jjcxzpycpxl7ke7d947gca2a7n2la");

    // check get_enabled_coins
    let rc = unwrap!(block_on(mm.rpc(json! ({
        "userpass": mm.userpass,
        "method": "get_enabled_coins",
    }))));
    assert_eq!(
        rc.0,
        StatusCode::OK,
        "RPC «get_enabled_coins» failed with status «{}»",
        rc.0
    );
    let json: Json = unwrap!(json::from_str(&rc.1));

    let obj = &json["result"].as_array().unwrap()[0];
    assert_eq!(obj["ticker"].as_str().unwrap(), "BCH");
    assert_eq!(
        obj["address"].as_str().unwrap(),
        "bchtest:qze8g4gx3z428jjcxzpycpxl7ke7d947gca2a7n2la"
    );
}

#[test]
fn test_buy_conf_settings() {
    let bob_passphrase = unwrap!(get_passphrase(&".env.client", "BOB_PASSPHRASE"));

    let coins = json! ([
        {"coin":"RICK","asset":"RICK","required_confirmations":0,"txversion":4,"overwintered":1},
        {"coin":"MORTY","asset":"MORTY","required_confirmations":0,"txversion":4,"overwintered":1},
        {"coin":"ETOMIC","asset":"ETOMIC","required_confirmations":0,"txversion":4,"overwintered":1},
        {"coin":"ETH","name":"ethereum","etomic":"0x0000000000000000000000000000000000000000"},
        {"coin":"JST","name":"jst","etomic":"0x2b294F029Fde858b2c62184e8390591755521d8E","required_confirmations":2}
    ]);

    let mut mm_bob = unwrap!(MarketMakerIt::start(
        json! ({
            "gui": "nogui",
            "netid": 8999,
            "dht": "on",  // Enable DHT without delay.
            "myipaddr": env::var ("BOB_TRADE_IP") .ok(),
            "rpcip": env::var ("BOB_TRADE_IP") .ok(),
            "canbind": env::var ("BOB_TRADE_PORT") .ok().map (|s| unwrap! (s.parse::<i64>())),
            "passphrase": bob_passphrase,
            "coins": coins,
            "rpc_password": "password",
            "i_am_seed": true,
        }),
        "password".into(),
        local_start!("bob")
    ));

    let (_bob_dump_log, _bob_dump_dashboard) = mm_bob.mm_dump();
    log! ({"Bob log path: {}", mm_bob.log_path.display()});
    unwrap!(block_on(
        mm_bob.wait_for_log(22., |log| log.contains(">>>>>>>>> DEX stats "))
    ));
    log!([block_on(enable_coins_eth_electrum(&mm_bob, vec![
        "http://195.201.0.6:8565"
    ]))]);

    log!("Issue bob buy request");
    let rc = unwrap!(block_on(mm_bob.rpc(json! ({
        "userpass": mm_bob.userpass,
        "method": "buy",
        "base": "ETH",
        "rel": "JST",
        "price": 1,
        "volume": 0.1,
        "base_confs": 5,
        "base_nota": true,
        "rel_confs": 4,
        "rel_nota": false,
    }))));
    assert!(rc.0.is_success(), "!buy: {}", rc.1);
    let json: Json = json::from_str(&rc.1).unwrap();
    assert_eq!(json["result"]["conf_settings"]["base_confs"], Json::from(5));
    assert_eq!(json["result"]["conf_settings"]["base_nota"], Json::from(true));
    assert_eq!(json["result"]["conf_settings"]["rel_confs"], Json::from(4));
    assert_eq!(json["result"]["conf_settings"]["rel_nota"], Json::from(false));

    // must use coin config as defaults if not set in request
    log!("Issue bob buy request");
    let rc = unwrap!(block_on(mm_bob.rpc(json! ({
        "userpass": mm_bob.userpass,
        "method": "buy",
        "base": "ETH",
        "rel": "JST",
        "price": 1,
        "volume": 0.1,
    }))));
    assert!(rc.0.is_success(), "!buy: {}", rc.1);
    let json: Json = json::from_str(&rc.1).unwrap();
    assert_eq!(json["result"]["conf_settings"]["base_confs"], Json::from(1));
    assert_eq!(json["result"]["conf_settings"]["base_nota"], Json::from(false));
    assert_eq!(json["result"]["conf_settings"]["rel_confs"], Json::from(2));
    assert_eq!(json["result"]["conf_settings"]["rel_nota"], Json::from(false));
}

#[test]
fn test_sell_conf_settings() {
    let bob_passphrase = unwrap!(get_passphrase(&".env.client", "BOB_PASSPHRASE"));

    let coins = json! ([
        {"coin":"RICK","asset":"RICK","required_confirmations":0,"txversion":4,"overwintered":1},
        {"coin":"MORTY","asset":"MORTY","required_confirmations":0,"txversion":4,"overwintered":1},
        {"coin":"ETOMIC","asset":"ETOMIC","required_confirmations":0,"txversion":4,"overwintered":1},
        {"coin":"ETH","name":"ethereum","etomic":"0x0000000000000000000000000000000000000000"},
        {"coin":"JST","name":"jst","etomic":"0x2b294F029Fde858b2c62184e8390591755521d8E","required_confirmations":2}
    ]);

    let mut mm_bob = unwrap!(MarketMakerIt::start(
        json! ({
            "gui": "nogui",
            "netid": 8999,
            "dht": "on",  // Enable DHT without delay.
            "myipaddr": env::var ("BOB_TRADE_IP") .ok(),
            "rpcip": env::var ("BOB_TRADE_IP") .ok(),
            "canbind": env::var ("BOB_TRADE_PORT") .ok().map (|s| unwrap! (s.parse::<i64>())),
            "passphrase": bob_passphrase,
            "coins": coins,
            "rpc_password": "password",
            "i_am_seed": true,
        }),
        "password".into(),
        local_start!("bob")
    ));

    let (_bob_dump_log, _bob_dump_dashboard) = mm_bob.mm_dump();
    log! ({"Bob log path: {}", mm_bob.log_path.display()});
    unwrap!(block_on(
        mm_bob.wait_for_log(22., |log| log.contains(">>>>>>>>> DEX stats "))
    ));
    log!([block_on(enable_coins_eth_electrum(&mm_bob, vec![
        "http://195.201.0.6:8565"
    ]))]);

    log!("Issue bob sell request");
    let rc = unwrap!(block_on(mm_bob.rpc(json! ({
        "userpass": mm_bob.userpass,
        "method": "sell",
        "base": "ETH",
        "rel": "JST",
        "price": 1,
        "volume": 0.1,
        "base_confs": 5,
        "base_nota": true,
        "rel_confs": 4,
        "rel_nota": false,
    }))));
    assert!(rc.0.is_success(), "!sell: {}", rc.1);
    let json: Json = json::from_str(&rc.1).unwrap();
    assert_eq!(json["result"]["conf_settings"]["base_confs"], Json::from(5));
    assert_eq!(json["result"]["conf_settings"]["base_nota"], Json::from(true));
    assert_eq!(json["result"]["conf_settings"]["rel_confs"], Json::from(4));
    assert_eq!(json["result"]["conf_settings"]["rel_nota"], Json::from(false));

    // must use coin config as defaults if not set in request
    log!("Issue bob sell request");
    let rc = unwrap!(block_on(mm_bob.rpc(json! ({
        "userpass": mm_bob.userpass,
        "method": "sell",
        "base": "ETH",
        "rel": "JST",
        "price": 1,
        "volume": 0.1,
    }))));
    assert!(rc.0.is_success(), "!sell: {}", rc.1);
    let json: Json = json::from_str(&rc.1).unwrap();
    assert_eq!(json["result"]["conf_settings"]["base_confs"], Json::from(1));
    assert_eq!(json["result"]["conf_settings"]["base_nota"], Json::from(false));
    assert_eq!(json["result"]["conf_settings"]["rel_confs"], Json::from(2));
    assert_eq!(json["result"]["conf_settings"]["rel_nota"], Json::from(false));
}

#[test]
fn test_set_price_conf_settings() {
    let bob_passphrase = unwrap!(get_passphrase(&".env.client", "BOB_PASSPHRASE"));

    let coins = json! ([
        {"coin":"RICK","asset":"RICK","required_confirmations":0,"txversion":4,"overwintered":1},
        {"coin":"MORTY","asset":"MORTY","required_confirmations":0,"txversion":4,"overwintered":1},
        {"coin":"ETOMIC","asset":"ETOMIC","required_confirmations":0,"txversion":4,"overwintered":1},
        {"coin":"ETH","name":"ethereum","etomic":"0x0000000000000000000000000000000000000000"},
        {"coin":"JST","name":"jst","etomic":"0x2b294F029Fde858b2c62184e8390591755521d8E","required_confirmations":2}
    ]);

    let mut mm_bob = unwrap!(MarketMakerIt::start(
        json! ({
            "gui": "nogui",
            "netid": 8999,
            "dht": "on",  // Enable DHT without delay.
            "myipaddr": env::var ("BOB_TRADE_IP") .ok(),
            "rpcip": env::var ("BOB_TRADE_IP") .ok(),
            "canbind": env::var ("BOB_TRADE_PORT") .ok().map (|s| unwrap! (s.parse::<i64>())),
            "passphrase": bob_passphrase,
            "coins": coins,
            "rpc_password": "password",
            "i_am_seed": true,
        }),
        "password".into(),
        local_start!("bob")
    ));

    let (_bob_dump_log, _bob_dump_dashboard) = mm_bob.mm_dump();
    log! ({"Bob log path: {}", mm_bob.log_path.display()});
    unwrap!(block_on(
        mm_bob.wait_for_log(22., |log| log.contains(">>>>>>>>> DEX stats "))
    ));
    log!([block_on(enable_coins_eth_electrum(&mm_bob, vec![
        "http://195.201.0.6:8565"
    ]))]);

    log!("Issue bob sell request");
    let rc = unwrap!(block_on(mm_bob.rpc(json! ({
        "userpass": mm_bob.userpass,
        "method": "setprice",
        "base": "ETH",
        "rel": "JST",
        "price": 1,
        "volume": 0.1,
        "base_confs": 5,
        "base_nota": true,
        "rel_confs": 4,
        "rel_nota": false,
    }))));
    assert!(rc.0.is_success(), "!setprice: {}", rc.1);
    let json: Json = json::from_str(&rc.1).unwrap();
    assert_eq!(json["result"]["conf_settings"]["base_confs"], Json::from(5));
    assert_eq!(json["result"]["conf_settings"]["base_nota"], Json::from(true));
    assert_eq!(json["result"]["conf_settings"]["rel_confs"], Json::from(4));
    assert_eq!(json["result"]["conf_settings"]["rel_nota"], Json::from(false));

    // must use coin config as defaults if not set in request
    log!("Issue bob sell request");
    let rc = unwrap!(block_on(mm_bob.rpc(json! ({
        "userpass": mm_bob.userpass,
        "method": "setprice",
        "base": "ETH",
        "rel": "JST",
        "price": 1,
        "volume": 0.1,
    }))));
    assert!(rc.0.is_success(), "!setprice: {}", rc.1);
    let json: Json = json::from_str(&rc.1).unwrap();
    assert_eq!(json["result"]["conf_settings"]["base_confs"], Json::from(1));
    assert_eq!(json["result"]["conf_settings"]["base_nota"], Json::from(false));
    assert_eq!(json["result"]["conf_settings"]["rel_confs"], Json::from(2));
    assert_eq!(json["result"]["conf_settings"]["rel_nota"], Json::from(false));
}

#[test]
// https://github.com/KomodoPlatform/atomicDEX-API/issues/683
// trade fee should return numbers in all 3 available formats and
// "amount" must be always in decimal representation for backwards compatibility
fn test_trade_fee_returns_numbers_in_various_formats() {
    let coins = json!([
        {"coin":"RICK","asset":"RICK","rpcport":8923,"txversion":4,"overwintered":1},
        {"coin":"MORTY","asset":"MORTY","rpcport":11608,"txversion":4,"overwintered":1},
        {"coin":"ETH","name":"ethereum","etomic":"0x0000000000000000000000000000000000000000","rpcport":80},
        {"coin":"JST","name":"jst","etomic":"0xc0eb7AeD740E1796992A08962c15661bDEB58003"}
    ]);

    // start bob and immediately place the order
    let mut mm_bob = unwrap!(MarketMakerIt::start(
        json! ({
            "gui": "nogui",
            "netid": 9998,
            "dht": "on",  // Enable DHT without delay.
            "myipaddr": env::var ("BOB_TRADE_IP") .ok(),
            "rpcip": env::var ("BOB_TRADE_IP") .ok(),
            "canbind": env::var ("BOB_TRADE_PORT") .ok().map (|s| unwrap! (s.parse::<i64>())),
            "passphrase": "bob passphrase",
            "coins": coins,
            "i_am_seed": true,
            "rpc_password": "pass",
        }),
        "pass".into(),
        match var("LOCAL_THREAD_MM") {
            Ok(ref e) if e == "bob" => Some(local_start()),
            _ => None,
        }
    ));
    let (_bob_dump_log, _bob_dump_dashboard) = mm_dump(&mm_bob.log_path);
    log!({"Bob log path: {}", mm_bob.log_path.display()});
    unwrap!(block_on(
        mm_bob.wait_for_log(22., |log| log.contains(">>>>>>>>> DEX stats "))
    ));
    block_on(enable_coins_eth_electrum(&mm_bob, vec![
        "https://ropsten.infura.io/v3/c01c1b4cf66642528547624e1d6d9d6b",
    ]));

    let rc = unwrap!(block_on(mm_bob.rpc(json! ({
        "userpass": mm_bob.userpass,
        "method": "get_trade_fee",
        "coin": "RICK",
    }))));
    assert!(rc.0.is_success(), "!get_trade_fee: {}", rc.1);
    let trade_fee_json: Json = json::from_str(&rc.1).unwrap();
    let _amount_dec: BigDecimal = json::from_value(trade_fee_json["result"]["amount"].clone()).unwrap();
    let _amount_rat: BigRational = json::from_value(trade_fee_json["result"]["amount_rat"].clone()).unwrap();
    let _amount_fraction: Fraction = json::from_value(trade_fee_json["result"]["amount_fraction"].clone()).unwrap();
}

#[test]
fn test_orderbook_is_mine_orders() {
    let coins = json!([
        {"coin":"RICK","asset":"RICK","rpcport":8923,"txversion":4,"overwintered":1},
        {"coin":"MORTY","asset":"MORTY","rpcport":11608,"txversion":4,"overwintered":1},
        {"coin":"ETH","name":"ethereum","etomic":"0x0000000000000000000000000000000000000000","rpcport":80},
        {"coin":"JST","name":"jst","etomic":"0xc0eb7AeD740E1796992A08962c15661bDEB58003"}
    ]);

    // start bob and immediately place the order
    let mut mm_bob = unwrap!(MarketMakerIt::start(
        json! ({
            "gui": "nogui",
            "netid": 9998,
            "dht": "on",  // Enable DHT without delay.
            "myipaddr": env::var ("BOB_TRADE_IP") .ok(),
            "rpcip": env::var ("BOB_TRADE_IP") .ok(),
            "canbind": env::var ("BOB_TRADE_PORT") .ok().map (|s| unwrap! (s.parse::<i64>())),
            "passphrase": "bob passphrase",
            "coins": coins,
            "i_am_seed": true,
            "rpc_password": "pass",
        }),
        "pass".into(),
        match var("LOCAL_THREAD_MM") {
            Ok(ref e) if e == "bob" => Some(local_start()),
            _ => None,
        }
    ));
    let (_bob_dump_log, _bob_dump_dashboard) = mm_dump(&mm_bob.log_path);
    log!({"Bob log path: {}", mm_bob.log_path.display()});
    unwrap!(block_on(
        mm_bob.wait_for_log(22., |log| log.contains(">>>>>>>>> DEX stats "))
    ));
    // Enable coins on Bob side. Print the replies in case we need the "address".
    log! ({"enable_coins (bob): {:?}", block_on (enable_coins_eth_electrum (&mm_bob, vec!["https://ropsten.infura.io/v3/c01c1b4cf66642528547624e1d6d9d6b"]))});

    let rc = unwrap!(block_on(mm_bob.rpc(json! ({
        "userpass": mm_bob.userpass,
        "method": "setprice",
        "base": "RICK",
        "rel": "MORTY",
        "price": 0.9,
        "volume": "0.9",
    }))));
    assert!(rc.0.is_success(), "!setprice: {}", rc.1);
    let _bob_setprice: Json = unwrap!(json::from_str(&rc.1));

    let mut mm_alice = unwrap!(MarketMakerIt::start(
        json! ({
            "gui": "nogui",
            "netid": 9998,
            "dht": "on",  // Enable DHT without delay.
            "myipaddr": env::var ("ALICE_TRADE_IP") .ok(),
            "rpcip": env::var ("ALICE_TRADE_IP") .ok(),
            "passphrase": "alice passphrase",
            "coins": coins,
            "seednodes": [fomat!((mm_bob.ip))],
            "rpc_password": "pass",
        }),
        "pass".into(),
        match var("LOCAL_THREAD_MM") {
            Ok(ref e) if e == "alice" => Some(local_start()),
            _ => None,
        }
    ));

    let (_alice_dump_log, _alice_dump_dashboard) = mm_dump(&mm_alice.log_path);
    log!({"Alice log path: {}", mm_alice.log_path.display()});

    unwrap!(block_on(
        mm_alice.wait_for_log(22., |log| log.contains(">>>>>>>>> DEX stats "))
    ));

    // Enable coins on Alice side. Print the replies in case we need the "address".
    log! ({"enable_coins (alice): {:?}", block_on (enable_coins_eth_electrum (&mm_alice, vec!["https://ropsten.infura.io/v3/c01c1b4cf66642528547624e1d6d9d6b"]))});

    log!("Give Alice 15 seconds to import the order…");
    thread::sleep(Duration::from_secs(15));

    // Bob orderbook must show 1 mine order
    log!("Get RICK/MORTY orderbook on Bob side");
    let rc = unwrap!(block_on(mm_bob.rpc(json! ({
        "userpass": mm_bob.userpass,
        "method": "orderbook",
        "base": "RICK",
        "rel": "MORTY",
    }))));
    assert!(rc.0.is_success(), "!orderbook: {}", rc.1);

    let bob_orderbook: Json = unwrap!(json::from_str(&rc.1));
    log!("Bob orderbook "[bob_orderbook]);
    let asks = bob_orderbook["asks"].as_array().unwrap();
    assert_eq!(asks.len(), 1, "Bob RICK/MORTY orderbook must have exactly 1 ask");
    let is_mine = asks[0]["is_mine"].as_bool().unwrap();
    assert_eq!(is_mine, true);

    // Alice orderbook must show 1 not-mine order
    log!("Get RICK/MORTY orderbook on Alice side");
    let rc = unwrap!(block_on(mm_alice.rpc(json! ({
        "userpass": mm_alice.userpass,
        "method": "orderbook",
        "base": "RICK",
        "rel": "MORTY",
    }))));
    assert!(rc.0.is_success(), "!orderbook: {}", rc.1);

    let alice_orderbook: Json = unwrap!(json::from_str(&rc.1));
    log!("Alice orderbook "[alice_orderbook]);
    let asks = alice_orderbook["asks"].as_array().unwrap();
    assert_eq!(asks.len(), 1, "Alice RICK/MORTY orderbook must have exactly 1 ask");
    let is_mine = asks[0]["is_mine"].as_bool().unwrap();
    assert_eq!(is_mine, false);

    // make another order by Alice
    let rc = unwrap!(block_on(mm_alice.rpc(json! ({
        "userpass": mm_alice.userpass,
        "method": "setprice",
        "base": "RICK",
        "rel": "MORTY",
        "price": 1,
        "volume": 0.1,
    }))));
    assert!(rc.0.is_success(), "!buy: {}", rc.1);

    log!("Give Bob 15 seconds to import the order…");
    thread::sleep(Duration::from_secs(15));

    // Bob orderbook must show 1 mine and 1 non-mine orders.
    // Request orderbook with reverse base and rel coins to check bids instead of asks
    log!("Get RICK/MORTY orderbook on Bob side");
    let rc = unwrap!(block_on(mm_bob.rpc(json! ({
        "userpass": mm_bob.userpass,
        "method": "orderbook",
        "base": "MORTY",
        "rel": "RICK",
    }))));
    assert!(rc.0.is_success(), "!orderbook: {}", rc.1);

    let bob_orderbook: Json = unwrap!(json::from_str(&rc.1));
    log!("Bob orderbook "[bob_orderbook]);
    let asks = bob_orderbook["asks"].as_array().unwrap();
    let bids = bob_orderbook["bids"].as_array().unwrap();
    assert!(asks.is_empty(), "Bob MORTY/RICK orderbook must contain an empty asks");
    assert_eq!(bids.len(), 2, "Bob MORTY/RICK orderbook must have exactly 2 bids");
    let mine_orders = bids.iter().filter(|bid| bid["is_mine"].as_bool().unwrap()).count();
    assert_eq!(mine_orders, 1, "Bob RICK/MORTY orderbook must have exactly 1 mine bid");

    // Alice orderbook must show 1 mine and 1 non-mine orders
    log!("Get RICK/MORTY orderbook on Alice side");
    let rc = unwrap!(block_on(mm_bob.rpc(json! ({
        "userpass": mm_bob.userpass,
        "method": "orderbook",
        "base": "RICK",
        "rel": "MORTY",
    }))));
    assert!(rc.0.is_success(), "!orderbook: {}", rc.1);

    let alice_orderbook: Json = unwrap!(json::from_str(&rc.1));
    log!("Alice orderbook "[alice_orderbook]);
    let asks = alice_orderbook["asks"].as_array().unwrap();
    let bids = alice_orderbook["bids"].as_array().unwrap();
    assert!(bids.is_empty(), "Alice MORTY/RICK orderbook must contain an empty bids");
    assert_eq!(asks.len(), 2, "Alice MORTY/RICK orderbook must have exactly 2 asks");
    let mine_orders = asks.iter().filter(|ask| ask["is_mine"].as_bool().unwrap()).count();
    assert_eq!(
        mine_orders, 1,
        "Alice RICK/MORTY orderbook must have exactly 1 mine bid"
    );
}

// HOWTO
// 1. Install Firefox.
// 2. Install forked version of wasm-bindgen-cli: cargo install wasm-bindgen-cli --git https://github.com/artemii235/wasm-bindgen.git
// 3. Download Gecko driver for your OS: https://github.com/mozilla/geckodriver/releases
// 4. Run HEADLESS_TIMEOUT=120 GECKODRIVER=PATH_TO_GECKO_DRIVER_BIN cargo test --target wasm32-unknown-unknown --features w-bindgen
#[cfg(feature = "w-bindgen")]
mod wasm_bindgen_tests {
    use super::*;
    use futures01::Future;
    use js_sys::Promise;
    use lazy_static::lazy_static;
    use wasm_bindgen::prelude::*;
    use wasm_bindgen_futures::JsFuture;
    use wasm_bindgen_test::*;
    use web_sys::console;

    wasm_bindgen_test_configure!(run_in_browser);

    #[wasm_bindgen]
    extern "C" {
        fn setInterval(closure: &Closure<FnMut()>, millis: u32) -> f64;
        fn cancelInterval(token: f64);
    }

    pub struct Interval {
        closure: Closure<FnMut()>,
    }

    impl Interval {
        fn new() -> Interval {
            let closure = Closure::new({ common::executor::run });
            Interval { closure }
        }
    }

    unsafe impl Send for Interval {}
    unsafe impl Sync for Interval {}

    lazy_static! {
        static ref EXECUTOR_INTERVAL: Interval = Interval::new();
    }

    #[wasm_bindgen(raw_module = "./js/defined-in-js.js")]
    extern "C" {
        fn sleep(ms: u32) -> Promise;
    }

    #[wasm_bindgen_test]
    async fn test_swap() {
        use crate::mm2::lp_swap::{run_maker_swap, run_taker_swap, MakerSwap, TakerSwap};
        use coins::lp_coininit;
        use common::mm_ctx::MmCtxBuilder;
        use futures::future::join;
        use futures::{Future, TryFutureExt};

        setInterval(&EXECUTOR_INTERVAL.closure, 200);
        let key_pair_taker =
            key_pair_from_seed("spice describe gravity federal blast come thank unfair canal monkey style afraid")
                .unwrap();
        let key_pair_maker =
            key_pair_from_seed("also shoot benefit prefer juice shell elder veteran woman mimic image kidney").unwrap();
        let conf = json!({
            "coins": [{
                "coin": "ETH",
                "name": "ethereum",
                "fname": "Ethereum",
                "etomic": "0x0000000000000000000000000000000000000000",
                "rpcport": 80,
                "mm2": 1
            }, {
                "coin": "JST",
                "name": "jst",
                "fname": "jst",
                "etomic": "0x2b294F029Fde858b2c62184e8390591755521d8E",
                "rpcport": 80,
                "mm2": 1
            }]
        });
        let ctx_taker = MmCtxBuilder::new()
            .with_conf(conf.clone())
            .with_secp256k1_key_pair(key_pair_taker)
            .into_mm_arc();
        let ctx_maker = MmCtxBuilder::new()
            .with_conf(conf)
            .with_secp256k1_key_pair(key_pair_maker)
            .into_mm_arc();

        let req = json!({
            "urls":["http://195.201.0.6:8565"],
            "swap_contract_address":"0xa09ad3cd7e96586ebd05a2607ee56b56fb2db8fd"
        });
        let eth_taker = lp_coininit(&ctx_taker, "ETH", &req).await.unwrap();
        let jst_taker = lp_coininit(&ctx_taker, "JST", &req).await.unwrap();
        let eth_maker = lp_coininit(&ctx_maker, "ETH", &req).await.unwrap();
        let jst_maker = lp_coininit(&ctx_maker, "JST", &req).await.unwrap();
        let taker_swap = TakerSwap::new(
            ctx_taker.clone(),
            [0; 32].into(),
            eth_taker.clone(),
            jst_taker.clone(),
            1.into(),
            1.into(),
            (**ctx_taker.secp256k1_key_pair().public()).into(),
            "7c9319b2-866d-412f-bb82-a311b675fc52".to_owned(),
        );

        let maker_swap = MakerSwap::new(
            ctx_maker.clone(),
            [0; 32].into(),
            eth_maker.clone(),
            jst_maker.clone(),
            1.into(),
            1.into(),
            (**ctx_maker.secp256k1_key_pair().public()).into(),
            "7c9319b2-866d-412f-bb82-a311b675fc52".to_owned(),
        );
        join(run_taker_swap(taker_swap, None), run_maker_swap(maker_swap, None)).await;
    }
}<|MERGE_RESOLUTION|>--- conflicted
+++ resolved
@@ -5,17 +5,9 @@
 use bigdecimal::BigDecimal;
 #[cfg(not(feature = "native"))] use common::call_back;
 use common::executor::Timer;
-<<<<<<< HEAD
 use common::for_tests::{enable_electrum, enable_native, from_env_file, get_passphrase, mm_spat, LocalStart, MarketMakerIt, RaiiDump};
 #[cfg(feature = "native")]
 use common::for_tests::mm_dump;
-=======
-#[cfg(feature = "native")] use common::for_tests::mm_dump;
-use common::for_tests::{enable_electrum, enable_native, from_env_file, get_passphrase, mm_spat, LocalStart,
-                        MarketMakerIt};
-#[cfg(not(feature = "native"))] use common::mm_ctx::MmArc;
-use common::mm_metrics::{MetricType, MetricsJson};
->>>>>>> 8a284f02
 use common::mm_number::Fraction;
 use common::privkey::key_pair_from_seed;
 use common::BigInt;
@@ -214,31 +206,6 @@
     };
 }
 
-<<<<<<< HEAD
-=======
-/// Invokes the RPC "notify" method, adding a node to the peer-to-peer ring.
-#[test]
-fn test_notify() {
-    let (_passphrase, mut mm, _dump_log, _dump_dashboard) = mm_spat(local_start(), &identity);
-    unwrap!(block_on(
-        mm.wait_for_log(19., |log| log.contains(">>>>>>>>> DEX stats "))
-    ));
-
-    let notify = unwrap! (block_on (mm.rpc (json! ({
-        "method": "notify",
-        "rmd160": "9562c4033b6ac1ea2378636a782ce5fdf7ee9a2d",
-        "pub": "5eb48483573d44f1b24e33414273384c2f0ae15ecab7f700fb3042f904b09820",
-        "pubsecp": "0342407c81e408d9d6cdec35576d7284b712ee4062cb908574b5bc6bb46406f8ad",
-        "timestamp": 1541434098,
-        "sig":  "1f1e2198d890eeb2fc0004d092ff1266c1be10ca16a0cbe169652c2dc1b3150e5918fd9c7fc5161a8f05f4384eb05fc92e4e9c1abb551795f447b0433954f29990",
-        "isLP": "45.32.19.196",
-        "session": 1540419658,
-    }))));
-    assert_eq!(notify.0, StatusCode::OK, "notify reply: {:?}", notify);
-    //unwrap! (mm.wait_for_log (9., &|log| log.contains ("lp_notify_recv] hailed by peer: 45.32.19.196")));
-}
-
->>>>>>> 8a284f02
 /// https://github.com/artemii235/SuperNET/issues/241
 #[test]
 #[cfg(feature = "native")]
@@ -251,11 +218,7 @@
     ]);
 
     // start bob and immediately place the order
-<<<<<<< HEAD
-    let mut mm_bob = unwrap!(MarketMakerIt::start (
-=======
     let mut mm_bob = unwrap!(MarketMakerIt::start(
->>>>>>> 8a284f02
         json! ({
             "gui": "nogui",
             "netid": 9998,
@@ -271,24 +234,15 @@
         local_start!("bob")
     ));
     let (_bob_dump_log, _bob_dump_dashboard) = mm_dump(&mm_bob.log_path);
-<<<<<<< HEAD
-    log!({ "Bob log path: {}", mm_bob.log_path.display() });
-    unwrap!(block_on (mm_bob.wait_for_log (22., |log| log.contains (">>>>>>>>> DEX stats "))));
-=======
     log!({"Bob log path: {}", mm_bob.log_path.display()});
     unwrap!(block_on(
         mm_bob.wait_for_log(22., |log| log.contains(">>>>>>>>> DEX stats "))
     ));
->>>>>>> 8a284f02
     // Enable coins on Bob side. Print the replies in case we need the "address".
     log!({ "enable_coins (bob): {:?}", block_on(enable_coins_eth_electrum(&mm_bob, vec!["https://ropsten.infura.io/v3/c01c1b4cf66642528547624e1d6d9d6b"])) });
     // issue sell request on Bob side by setting base/rel price
     log!("Issue bob sell request");
-<<<<<<< HEAD
-    let rc = unwrap!(block_on (mm_bob.rpc (json! ({
-=======
     let rc = unwrap!(block_on(mm_bob.rpc(json! ({
->>>>>>> 8a284f02
         "userpass": mm_bob.userpass,
         "method": "setprice",
         "base": "RICK",
@@ -297,19 +251,10 @@
         "volume": "0.9",
     }))));
     assert!(rc.0.is_success(), "!setprice: {}", rc.1);
-<<<<<<< HEAD
-
-    // Bob orderbook must show the new order
-    log!("Get RICK/MORTY orderbook on Bob side");
-    let rc = unwrap!(block_on (mm_bob.rpc (json! ({
-=======
-
-    thread::sleep(Duration::from_secs(12));
 
     // Bob orderbook must show the new order
     log!("Get RICK/MORTY orderbook on Bob side");
     let rc = unwrap!(block_on(mm_bob.rpc(json! ({
->>>>>>> 8a284f02
         "userpass": mm_bob.userpass,
         "method": "orderbook",
         "base": "RICK",
@@ -323,7 +268,6 @@
     assert!(asks.len() > 0, "Bob RICK/MORTY asks are empty");
     assert_eq!(Json::from("0.9"), asks[0]["maxvolume"]);
 
-<<<<<<< HEAD
     // start eve and immediately place the order
     let mut mm_eve = unwrap!(MarketMakerIt::start (
         json! ({
@@ -386,9 +330,6 @@
     assert_eq!(asks.len(), 2, "Bob RICK/MORTY orderbook must have exactly 2 asks");
 
     let mut mm_alice = unwrap!(MarketMakerIt::start (
-=======
-    let mut mm_alice = unwrap!(MarketMakerIt::start(
->>>>>>> 8a284f02
         json! ({
             "gui": "nogui",
             "netid": 9998,
@@ -404,22 +345,13 @@
     ));
 
     let (_alice_dump_log, _alice_dump_dashboard) = mm_dump(&mm_alice.log_path);
-<<<<<<< HEAD
     log!({ "Alice log path: {}", mm_alice.log_path.display() });
 
     unwrap!(block_on (mm_alice.wait_for_log (22., |log| log.contains (">>>>>>>>> DEX stats "))));
-=======
-    log!({"Alice log path: {}", mm_alice.log_path.display()});
-
-    unwrap!(block_on(
-        mm_alice.wait_for_log(22., |log| log.contains(">>>>>>>>> DEX stats "))
-    ));
->>>>>>> 8a284f02
 
     // Enable coins on Alice side. Print the replies in case we need the "address".
     log!({ "enable_coins (alice): {:?}", block_on(enable_coins_eth_electrum(&mm_alice, vec!["https://ropsten.infura.io/v3/c01c1b4cf66642528547624e1d6d9d6b"])) });
 
-<<<<<<< HEAD
     log!("Get RICK/MORTY orderbook on Alice side");
     let rc = unwrap!(block_on (mm_alice.rpc (json! ({
         "userpass": mm_alice.userpass,
@@ -437,32 +369,6 @@
     unwrap!(block_on (mm_bob.stop()));
     unwrap!(block_on (mm_alice.stop()));
     unwrap!(block_on (mm_eve.stop()));
-=======
-    for _ in 0..2 {
-        // Alice should be able to see the order no later than 10 seconds after connecting to bob
-        thread::sleep(Duration::from_secs(10));
-        log!("Get RICK/MORTY orderbook on Alice side");
-        let rc = unwrap!(block_on(mm_alice.rpc(json! ({
-            "userpass": mm_alice.userpass,
-            "method": "orderbook",
-            "base": "RICK",
-            "rel": "MORTY",
-        }))));
-        assert!(rc.0.is_success(), "!orderbook: {}", rc.1);
-
-        let alice_orderbook: Json = unwrap!(json::from_str(&rc.1));
-        log!("Alice orderbook "[alice_orderbook]);
-        let asks = alice_orderbook["asks"].as_array().unwrap();
-        assert_eq!(asks.len(), 1, "Alice RICK/MORTY orderbook must have exactly 1 ask");
-        assert_eq!(Json::from("0.9"), asks[0]["maxvolume"]);
-        // orderbook must display valid Bob address
-        let address = asks[0]["address"].as_str().unwrap();
-        assert_eq!("RRnMcSeKiLrNdbp91qNVQwwXx5azD4S4CD", address);
-    }
-
-    unwrap!(block_on(mm_bob.stop()));
-    unwrap!(block_on(mm_alice.stop()));
->>>>>>> 8a284f02
 }
 
 #[test]
@@ -929,11 +835,7 @@
     // We want to give Bob a headstart in acquiring the port,
     // because Alice will then be able to directly reach it (thanks to "seednode").
     // Direct communication is not required in this test, but it's nice to have.
-<<<<<<< HEAD
     // wait_log_re! (mm_bob, 9., "preferred port");
-=======
-    wait_log_re!(mm_bob, 9., "preferred port");
->>>>>>> 8a284f02
 
     let mut mm_alice = unwrap!(MarketMakerIt::start(
         json! ({
@@ -979,7 +881,6 @@
     // issue sell request on Bob side by setting base/rel price
     for (base, rel) in pairs.iter() {
         log!("Issue bob " (base) "/" (rel) " sell request");
-<<<<<<< HEAD
         let rc = unwrap! (mm_bob.rpc (json! ({
             "userpass": mm_bob.userpass,
             "method": "setprice",
@@ -988,31 +889,12 @@
             "price": 1,
             "volume": 0.1
         })) .await);
-=======
-        let rc = unwrap!(
-            mm_bob
-                .rpc(json! ({
-                    "userpass": mm_bob.userpass,
-                    "method": "sell",
-                    "base": base,
-                    "rel": rel,
-                    "price": 1,
-                    "volume": 0.1
-                }))
-                .await
-        );
->>>>>>> 8a284f02
         assert!(rc.0.is_success(), "!setprice: {}", rc.1);
     }
 
     // Allow the order to be converted to maker after not being matched in 30 seconds.
-<<<<<<< HEAD
     // log! ("Waiting 32 seconds…");
     // Timer::sleep (32.) .await;
-=======
-    log!("Waiting 32 seconds…");
-    Timer::sleep(32.).await;
->>>>>>> 8a284f02
 
     for (base, rel) in pairs.iter() {
         log!("Issue alice " (base) "/" (rel) " buy request");
@@ -1146,15 +1028,9 @@
         .await;
     }
 
-<<<<<<< HEAD
     log! ("Waiting 3 seconds for nodes to broadcast their swaps data..");
     Timer::sleep (3.) .await;
     /*
-=======
-    log!("Waiting 3 seconds for nodes to broadcast their swaps data..");
-    Timer::sleep(3.).await;
-
->>>>>>> 8a284f02
     for uuid in uuids.iter() {
         log!("Checking alice status..");
         check_stats_swap_status(&mm_alice, &uuid, &maker_success_events, &taker_success_events).await;
