--- conflicted
+++ resolved
@@ -9,14 +9,7 @@
 use common::mm_metrics::{MetricType, MetricsJson};
 use common::mm_number::{Fraction, MmNumber};
 use common::privkey::key_pair_from_seed;
-<<<<<<< HEAD
 use http::StatusCode;
-=======
-use common::{block_on, slurp};
-use http::{HeaderMap, StatusCode};
-#[cfg(not(target_arch = "wasm32"))]
-use hyper::header::ACCESS_CONTROL_ALLOW_ORIGIN;
->>>>>>> 744afea5
 use num_rational::BigRational;
 use serde_json::{self as json, Value as Json};
 use std::collections::HashMap;
@@ -8329,8 +8322,6 @@
         None,
     )
     .unwrap();
-<<<<<<< HEAD
-=======
 }
 
 #[test]
@@ -8373,105 +8364,4 @@
         v.result.public_key,
         "022cd3021a2197361fb70b862c412bc8e44cff6951fa1de45ceabfdd9b4c520420"
     )
-}
-
-// HOWTO
-// 1. Install Firefox.
-// 2. Install wasm-bindgen-cli: cargo install wasm-bindgen-cli
-// 3. Download Gecko driver for your OS: https://github.com/mozilla/geckodriver/releases
-// 4. Run WASM_BINDGEN_TEST_TIMEOUT=120 GECKODRIVER=PATH_TO_GECKO_DRIVER_BIN cargo test --target wasm32-unknown-unknown
-#[cfg(target_arch = "wasm32")]
-mod wasm_bindgen_tests {
-    use super::*;
-    use futures01::Future;
-    use js_sys::Promise;
-    use lazy_static::lazy_static;
-    use wasm_bindgen::prelude::*;
-    use wasm_bindgen_futures::JsFuture;
-    use wasm_bindgen_test::*;
-    use web_sys::console;
-
-    wasm_bindgen_test_configure!(run_in_browser);
-
-    #[wasm_bindgen_test]
-    async fn test_swap() {
-        use crate::mm2::lp_swap::{run_maker_swap, run_taker_swap, MakerSwap, RunMakerSwapInput, RunTakerSwapInput,
-                                  SwapConfirmationsSettings, TakerSwap, PAYMENT_LOCKTIME};
-        use coins::lp_coininit;
-        use common::mm_ctx::MmCtxBuilder;
-        use common::new_uuid;
-        use common::now_ms;
-        use futures::future::join;
-        use futures::{Future, TryFutureExt};
-
-        let conf_settings = SwapConfirmationsSettings {
-            maker_coin_confs: 0,
-            maker_coin_nota: false,
-            taker_coin_confs: 0,
-            taker_coin_nota: false,
-        };
-        let uuid = new_uuid();
-        let key_pair_taker =
-            key_pair_from_seed("spice describe gravity federal blast come thank unfair canal monkey style afraid")
-                .unwrap();
-        let key_pair_maker =
-            key_pair_from_seed("also shoot benefit prefer juice shell elder veteran woman mimic image kidney").unwrap();
-        let conf = json!({
-            "coins":[
-               {"coin":"ETH","name":"ethereum","protocol":{"type":"ETH"},"rpcport":80,"mm2":1},
-               {"coin":"JST","name":"jst","rpcport":80,"mm2":1,"protocol":{"type":"ERC20","protocol_data":{"platform":"ETH","contract_address":"0x2b294F029Fde858b2c62184e8390591755521d8E"}}}
-            ]
-        });
-        let ctx_taker = MmCtxBuilder::new()
-            .with_conf(conf.clone())
-            .with_secp256k1_key_pair(key_pair_taker)
-            .into_mm_arc();
-        let ctx_maker = MmCtxBuilder::new()
-            .with_conf(conf)
-            .with_secp256k1_key_pair(key_pair_maker)
-            .into_mm_arc();
-        let taker_persistent_pub = (**ctx_taker.secp256k1_key_pair().public()).into();
-        let maker_persistent_pub = (**ctx_maker.secp256k1_key_pair().public()).into();
-
-        let req = json!({
-            "urls":["http://195.201.0.6:8565"],
-            "swap_contract_address":"0xa09ad3cd7e96586ebd05a2607ee56b56fb2db8fd"
-        });
-        let eth_taker = lp_coininit(&ctx_taker, "ETH", &req).await.unwrap();
-        let jst_taker = lp_coininit(&ctx_taker, "JST", &req).await.unwrap();
-        let eth_maker = lp_coininit(&ctx_maker, "ETH", &req).await.unwrap();
-        let jst_maker = lp_coininit(&ctx_maker, "JST", &req).await.unwrap();
-        let taker_swap = TakerSwap::new(
-            ctx_taker.clone(),
-            [0; 32].into(),
-            1.into(),
-            1.into(),
-            taker_persistent_pub,
-            uuid,
-            None,
-            conf_settings.clone(),
-            eth_taker,
-            jst_taker,
-            PAYMENT_LOCKTIME,
-        );
-
-        let maker_swap = MakerSwap::new(
-            ctx_maker.clone(),
-            [0; 32].into(),
-            1.into(),
-            1.into(),
-            maker_persistent_pub,
-            uuid,
-            None,
-            conf_settings,
-            eth_maker,
-            jst_maker,
-            PAYMENT_LOCKTIME,
-        );
-
-        let taker_swap_fut = run_taker_swap(RunTakerSwapInput::StartNew(taker_swap), ctx_taker);
-        let maker_swap_fut = run_maker_swap(RunMakerSwapInput::StartNew(maker_swap), ctx_maker);
-        join(taker_swap_fut, maker_swap_fut).await;
-    }
->>>>>>> 744afea5
 }