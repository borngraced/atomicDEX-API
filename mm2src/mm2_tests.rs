--- conflicted
+++ resolved
@@ -2401,7 +2401,6 @@
     assert_eq!(get_tx_history_request_count(&mm), 2);
 }
 
-<<<<<<< HEAD
 fn spin_n_nodes(seednodes: &[&str], coins: &Json, n: usize) -> Vec<(MarketMakerIt, RaiiDump, RaiiDump)> {
     let mut mm_nodes = Vec::with_capacity(n);
     for i in 0..n {
@@ -2428,7 +2427,8 @@
         mm_nodes.push((mm, alice_dump_log, alice_dump_dashboard));
     }
     mm_nodes
-=======
+}
+
 #[test]
 fn test_withdraw_cashaddresses() {
     let coins = json!([
@@ -2611,7 +2611,6 @@
     let _amount_dec: BigDecimal = json::from_value(trade_fee_json["result"]["amount"].clone()).unwrap();
     let _amount_rat: BigRational = json::from_value(trade_fee_json["result"]["amount_rat"].clone()).unwrap();
     let _amount_fraction: Fraction = json::from_value(trade_fee_json["result"]["amount_fraction"].clone()).unwrap();
->>>>>>> 1bbffa40
 }
 
 // HOWTO
