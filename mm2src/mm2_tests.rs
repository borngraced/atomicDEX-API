#![cfg_attr(not(feature = "native"), allow(unused_variables))]

use bigdecimal::BigDecimal;
use common::{block_on, slurp};
#[cfg(not(feature = "native"))]
use common::call_back;
use common::executor::Timer;
use common::for_tests::{enable_electrum, enable_native, from_env_file, get_passphrase, mm_spat, LocalStart, MarketMakerIt};
#[cfg(feature = "native")]
use common::for_tests::mm_dump;
use common::privkey::key_pair_from_seed;
#[cfg(not(feature = "native"))]
use common::mm_ctx::MmArc;
use http::StatusCode;
#[cfg(feature = "native")]
use hyper::header::ACCESS_CONTROL_ALLOW_ORIGIN;
use lazy_static::lazy_static;
use num_rational::BigRational;
use peers;
use serde_json::{self as json, Value as Json};
use std::collections::HashMap;
use std::convert::identity;
use std::env::{self, var};
use std::path::{Path, PathBuf};
use std::thread;
use std::time::Duration;
use super::lp_main;

// TODO: Consider and/or try moving the integration tests into separate Rust files.
// "Tests in your src files should be unit tests, and tests in tests/ should be integration-style tests."
// - https://doc.rust-lang.org/cargo/guide/tests.html

lazy_static! {
    static ref COINS_CONFIG: Json = json! ([
        {"coin":"BEER","asset":"BEER","required_confirmations":0,"txversion":4,"overwintered":1},
        {"coin":"PIZZA","asset":"PIZZA","required_confirmations":0,"txversion":4,"overwintered":1},
        {"coin":"ETOMIC","asset":"ETOMIC","required_confirmations":0,"txversion":4,"overwintered":1},
        {"coin":"RICK","asset":"RICK","required_confirmations":0,"txversion":4,"overwintered":1},
        {"coin":"MORTY","asset":"MORTY","required_confirmations":0,"txversion":4,"overwintered":1},
        {"coin":"ETH","name":"ethereum","etomic":"0x0000000000000000000000000000000000000000"},
        {"coin":"JST","name":"jst","etomic":"0x2b294F029Fde858b2c62184e8390591755521d8E"},
        {"coin":"XTZ","name":"tezosbabylonnet","ed25519_addr_prefix":[6, 161, 159],"secp256k1_addr_prefix":[6, 161, 161],"p256_addr_prefix":[6, 161, 164],"protocol":{"platform":"TEZOS","token_type":"TEZOS"},"mm2":1},
    ]);
}

/// Enables BEER, PIZZA, ETOMIC and ETH.
/// Returns the RPC replies containing the corresponding wallet addresses.
#[cfg(feature = "native")]
fn enable_coins(mm: &MarketMakerIt) -> Vec<(&'static str, Json)> {
    let mut replies = Vec::new();
    replies.push (("BEER", block_on (enable_native (mm, "BEER", vec![]))));
    replies.push (("PIZZA", block_on (enable_native (mm, "PIZZA", vec![]))));
    replies.push (("ETOMIC", block_on (enable_native (mm, "ETOMIC", vec![]))));
    replies.push (("ETH", block_on (enable_native (mm, "ETH", vec!["http://195.201.0.6:8565"]))));
    replies
}

async fn enable_coins_eth_electrum_xtz(mm: &MarketMakerIt, eth_urls: Vec<&str>, xtz_urls: Vec<&str>) -> HashMap<&'static str, Json> {
    let mut replies = HashMap::new();
    replies.insert ("BEER", enable_electrum (mm, "BEER", vec!["test1.cipig.net:10022","test2.cipig.net:10022"]) .await);
    replies.insert ("PIZZA", enable_electrum (mm, "PIZZA", vec!["test1.cipig.net:10024","test2.cipig.net:10024"]) .await);
    replies.insert ("ETOMIC", enable_electrum (mm, "ETOMIC", vec!["test1.cipig.net:10025","test2.cipig.net:10025"]) .await);
    replies.insert ("JST", enable_native (mm, "JST", eth_urls.clone()) .await);
    replies.insert ("XTZ", enable_native (mm, "XTZ", xtz_urls.clone()) .await);
    replies.insert ("ETH", enable_native (mm, "ETH", eth_urls.clone()) .await);
    replies
}

fn addr_from_enable(enable_response: &Json) -> Json {
    enable_response["address"].clone()
}

/*
portfolio is removed from dependencies temporary
#[test]
#[ignore]
fn test_autoprice_coingecko() {portfolio::portfolio_tests::test_autoprice_coingecko (local_start())}

#[test]
#[ignore]
fn test_autoprice_coinmarketcap() {portfolio::portfolio_tests::test_autoprice_coinmarketcap (local_start())}

#[test]
fn test_fundvalue() {portfolio::portfolio_tests::test_fundvalue (local_start())}
*/

/// Integration test for RPC server.
/// Check that MM doesn't crash in case of invalid RPC requests
#[test]
#[cfg(feature = "native")]
fn test_rpc() {
    let (_, mut mm, _dump_log, _dump_dashboard) = mm_spat (local_start(), &identity);
    unwrap! (block_on (mm.wait_for_log (19., |log| log.contains (">>>>>>>>> DEX stats "))));

    let no_method = unwrap! (block_on (mm.rpc (json! ({
        "userpass": mm.userpass,
        "coin": "BEER",
        "ipaddr": "test1.cipig.net",
        "port": 10022
    }))));
    assert! (no_method.0.is_server_error());
    assert_eq!((no_method.2)[ACCESS_CONTROL_ALLOW_ORIGIN], "http://localhost:4000");

    let not_json = unwrap! (mm.rpc_str("It's just a string"));
    assert! (not_json.0.is_server_error());
    assert_eq!((not_json.2)[ACCESS_CONTROL_ALLOW_ORIGIN], "http://localhost:4000");

    let unknown_method = unwrap! (block_on (mm.rpc (json! ({
        "method": "unknown_method",
    }))));

    assert! (unknown_method.0.is_server_error());
    assert_eq!((unknown_method.2)[ACCESS_CONTROL_ALLOW_ORIGIN], "http://localhost:4000");

    let version = unwrap! (block_on (mm.rpc (json! ({
        "userpass": mm.userpass,
        "method": "version",
    }))));
    assert_eq!(version.0, StatusCode::OK);
    assert_eq!((version.2)[ACCESS_CONTROL_ALLOW_ORIGIN], "http://localhost:4000");

    let help = unwrap! (block_on (mm.rpc (json! ({
        "userpass": mm.userpass,
        "method": "help",
    }))));
    assert_eq!(help.0, StatusCode::OK);
    assert_eq!((help.2)[ACCESS_CONTROL_ALLOW_ORIGIN], "http://localhost:4000");

    unwrap! (block_on (mm.stop()));
    // unwrap! (mm.wait_for_log (9., &|log| log.contains ("on_stop] firing shutdown_tx!")));
    // TODO (workaround libtorrent hanging in delete) // unwrap! (mm.wait_for_log (9., &|log| log.contains ("LogState] Bye!")));
}

/// This is not a separate test but a helper used by `MarketMakerIt` to run the MarketMaker from the test binary.
#[test]
fn test_mm_start() {
    if let Ok (conf) = var ("_MM2_TEST_CONF") {
        log! ("test_mm_start] Starting the MarketMaker...");
        let conf: Json = unwrap! (json::from_str (&conf));
        unwrap! (lp_main (conf, &|_ctx|()))
    }
}

#[allow(unused_variables)]
fn chdir (dir: &Path) {
    #[cfg(feature = "native")] {
        #[cfg(not(windows))] {
            use std::ffi::CString;
            let dirˢ = unwrap! (dir.to_str());
            let dirᶜ = unwrap! (CString::new (dirˢ));
            let rc = unsafe {libc::chdir (dirᶜ.as_ptr())};
            assert_eq! (rc, 0, "Can not chdir to {:?}", dir);
        }

        #[cfg(windows)] {
            use std::ffi::CString;
            use winapi::um::processenv::SetCurrentDirectoryA;
            let dir = unwrap! (dir.to_str());
            let dir = unwrap! (CString::new (dir));
            // https://docs.microsoft.com/en-us/windows/desktop/api/WinBase/nf-winbase-setcurrentdirectory
            let rc = unsafe {SetCurrentDirectoryA (dir.as_ptr())};
            assert_ne! (rc, 0);
        }
    }
}

/// Typically used when the `LOCAL_THREAD_MM` env is set, helping debug the tested MM.  
/// NB: Accessing `lp_main` this function have to reside in the mm2 binary crate. We pass a pointer to it to subcrates.
#[cfg(feature = "native")]
fn local_start_impl (folder: PathBuf, log_path: PathBuf, mut conf: Json) {
    unwrap! (thread::Builder::new().name ("MM".into()) .spawn (move || {
        if conf["log"].is_null() {
            conf["log"] = unwrap! (log_path.to_str()) .into();
        } else {
            let path = Path::new (unwrap! (conf["log"].as_str(), "log is not a string"));
            assert_eq! (log_path, path);
        }

        log! ({"local_start] MM in a thread, log {:?}.", log_path});

        chdir (&folder);

        unwrap! (lp_main (conf, &|_ctx|()))
    }));
}

/// Starts the WASM version of MM.
#[cfg(not(feature = "native"))]
fn wasm_start_impl (ctx: MmArc) {
    crate::mm2::rpc::init_header_slots();

    let netid = ctx.conf["netid"].as_u64().unwrap_or (0) as u16;
    let (_, pubport, _) = unwrap! (super::lp_ports (netid));
    common::executor::spawn (async move {
        unwrap! (super::lp_init (pubport, ctx) .await);
    })
}

#[cfg(feature = "native")]
fn local_start() -> LocalStart {local_start_impl}

#[cfg(not(feature = "native"))]
fn local_start() -> LocalStart {wasm_start_impl}

macro_rules! local_start {
    ($who: expr) => {
        if cfg!(feature = "native") {
            match var ("LOCAL_THREAD_MM") {Ok (ref e) if e == $who => Some (local_start()), _ => None}
        } else {
            Some (local_start())
        }
    };
}

/// Invokes the RPC "notify" method, adding a node to the peer-to-peer ring.
#[test]
fn test_notify() {
    let (_passphrase, mut mm, _dump_log, _dump_dashboard) = mm_spat (local_start(), &identity);
    unwrap! (block_on (mm.wait_for_log (19., |log| log.contains (">>>>>>>>> DEX stats "))));

    let notify = unwrap! (block_on (mm.rpc (json! ({
        "method": "notify",
        "rmd160": "9562c4033b6ac1ea2378636a782ce5fdf7ee9a2d",
        "pub": "5eb48483573d44f1b24e33414273384c2f0ae15ecab7f700fb3042f904b09820",
        "pubsecp": "0342407c81e408d9d6cdec35576d7284b712ee4062cb908574b5bc6bb46406f8ad",
        "timestamp": 1541434098,
        "sig":  "1f1e2198d890eeb2fc0004d092ff1266c1be10ca16a0cbe169652c2dc1b3150e5918fd9c7fc5161a8f05f4384eb05fc92e4e9c1abb551795f447b0433954f29990",
        "isLP": "45.32.19.196",
        "session": 1540419658,
    }))));
    assert_eq! (notify.0, StatusCode::OK, "notify reply: {:?}", notify);
    //unwrap! (mm.wait_for_log (9., &|log| log.contains ("lp_notify_recv] hailed by peer: 45.32.19.196")));
}

/// https://github.com/artemii235/SuperNET/issues/241
#[test]
#[cfg(feature = "native")]
fn alice_can_see_the_active_order_after_connection() {
    // start bob and immediately place the order
    let mut mm_bob = unwrap! (MarketMakerIt::start (
        json! ({
            "gui": "nogui",
            "netid": 9998,
            "myipaddr": env::var ("BOB_TRADE_IP") .ok(),
            "rpcip": env::var ("BOB_TRADE_IP") .ok(),
            "canbind": env::var ("BOB_TRADE_PORT") .ok().map (|s| unwrap! (s.parse::<i64>())),
            "passphrase": "bob passphrase",
            "coins": *COINS_CONFIG,
            "rpc_password": "pass",
            "i_am_seed": true,
        }),
        "pass".into(),
        local_start! ("bob")
    ));
    let (_bob_dump_log, _bob_dump_dashboard) = mm_dump (&mm_bob.log_path);
    log!({"Bob log path: {}", mm_bob.log_path.display()});
    unwrap! (block_on (mm_bob.wait_for_log (22., |log| log.contains (">>>>>>>>> DEX stats "))));
    // Enable coins on Bob side. Print the replies in case we need the "address".
    log! ({"enable_coins (bob): {:?}", block_on (enable_coins_eth_electrum_xtz (&mm_bob, vec!["http://195.201.0.6:8565"], vec!["https://testnet-node.dunscan.io"]))});
    // issue sell request on Bob side by setting base/rel price
    log!("Issue bob sell request");
    let rc = unwrap! (block_on (mm_bob.rpc (json! ({
        "userpass": mm_bob.userpass,
        "method": "setprice",
        "base": "BEER",
        "rel": "PIZZA",
        "price": 0.9,
        "volume": "0.9",
    }))));
    assert! (rc.0.is_success(), "!setprice: {}", rc.1);

    thread::sleep(Duration::from_secs(12));

    // Bob orderbook must show the new order
    log!("Get BEER/PIZZA orderbook on Bob side");
    let rc = unwrap! (block_on (mm_bob.rpc (json! ({
        "userpass": mm_bob.userpass,
        "method": "orderbook",
        "base": "BEER",
        "rel": "PIZZA",
    }))));
    assert! (rc.0.is_success(), "!orderbook: {}", rc.1);

    let bob_orderbook: Json = unwrap!(json::from_str(&rc.1));
    log!("Bob orderbook " [bob_orderbook]);
    let asks = bob_orderbook["asks"].as_array().unwrap();
    assert!(asks.len() > 0, "Bob BEER/PIZZA asks are empty");
    assert_eq!(Json::from("0.9"), asks[0]["maxvolume"]);

    let mut mm_alice = unwrap! (MarketMakerIt::start (
        json! ({
            "gui": "nogui",
            "netid": 9998,
            "myipaddr": env::var ("ALICE_TRADE_IP") .ok(),
            "rpcip": env::var ("ALICE_TRADE_IP") .ok(),
            "passphrase": "alice passphrase",
            "coins": *COINS_CONFIG,
            "seednodes": [fomat!((mm_bob.ip))],
            "rpc_password": "pass",
        }),
        "pass".into(),
        local_start! ("alice")
    ));

    let (_alice_dump_log, _alice_dump_dashboard) = mm_dump (&mm_alice.log_path);
    log!({"Alice log path: {}", mm_alice.log_path.display()});

    unwrap! (block_on (mm_alice.wait_for_log (22., |log| log.contains (">>>>>>>>> DEX stats "))));

    // Enable coins on Alice side. Print the replies in case we need the "address".
    log! ({"enable_coins (alice): {:?}", block_on (enable_coins_eth_electrum_xtz (&mm_alice, vec!["http://195.201.0.6:8565"], vec!["https://testnet-node.dunscan.io"]))});

    for _ in 0..2 {
        // Alice should be able to see the order no later than 10 seconds after connecting to bob
        thread::sleep(Duration::from_secs(10));
        log!("Get BEER/PIZZA orderbook on Alice side");
        let rc = unwrap! (block_on (mm_alice.rpc (json! ({
            "userpass": mm_alice.userpass,
            "method": "orderbook",
            "base": "BEER",
            "rel": "PIZZA",
        }))));
        assert!(rc.0.is_success(), "!orderbook: {}", rc.1);

        let alice_orderbook: Json = unwrap!(json::from_str(&rc.1));
        log!("Alice orderbook " [alice_orderbook]);
        let asks = alice_orderbook["asks"].as_array().unwrap();
        assert_eq!(asks.len(), 1, "Alice BEER/PIZZA orderbook must have exactly 1 ask");
        assert_eq!(Json::from("0.9"), asks[0]["maxvolume"]);
        // orderbook must display valid Bob address
        let address = asks[0]["address"].as_str().unwrap();
        assert_eq!("RRnMcSeKiLrNdbp91qNVQwwXx5azD4S4CD", address);
    }

    unwrap! (block_on (mm_bob.stop()));
    unwrap! (block_on (mm_alice.stop()));
}

#[test]
fn log_test_status() {common::log::tests::test_status()}

#[test]
fn log_test_printed_dashboard() {common::log::tests::test_printed_dashboard()}

#[test]
fn peers_dht() {
    block_on (peers::peers_tests::peers_dht())
}

#[test]
#[ignore]
#[cfg(feature = "native")]
fn peers_direct_send() {peers::peers_tests::peers_direct_send()}

#[test]
fn peers_http_fallback_recv() {peers::peers_tests::peers_http_fallback_recv()}

#[test]
fn peers_http_fallback_kv() {peers::peers_tests::peers_http_fallback_kv()}

#[test]
#[cfg(feature = "native")]
fn test_my_balance() {
    let coins = json!([
        {"coin":"BEER","asset":"BEER","rpcport":8923,"txversion":4},
    ]);

    let mut mm = unwrap! (MarketMakerIt::start (
        json! ({
            "gui": "nogui",
            "netid": 9998,
            "myipaddr": env::var ("BOB_TRADE_IP") .ok(),
            "rpcip": env::var ("BOB_TRADE_IP") .ok(),
            "passphrase": "bob passphrase",
            "coins": coins,
            "i_am_seed": true,
            "rpc_password": "pass",
        }),
        "pass".into(),
        local_start! ("bob")
    ));
    let (_dump_log, _dump_dashboard) = mm_dump (&mm.log_path);
    log!({"log path: {}", mm.log_path.display()});
    unwrap! (block_on (mm.wait_for_log (22., |log| log.contains (">>>>>>>>> DEX stats "))));
    // Enable BEER.
    let json = block_on(enable_electrum(&mm, "BEER", vec!["test1.cipig.net:10022","test2.cipig.net:10022"]));
    let balance_on_enable = unwrap!(json["balance"].as_str());
    assert_eq!(balance_on_enable, "1");

    let my_balance = unwrap! (block_on (mm.rpc (json! ({
        "userpass": mm.userpass,
        "method": "my_balance",
        "coin": "BEER",
    }))));
    assert_eq! (my_balance.0, StatusCode::OK, "RPC «my_balance» failed with status «{}»", my_balance.0);
    let json: Json = unwrap!(json::from_str(&my_balance.1));
    let my_balance = unwrap!(json["balance"].as_str());
    assert_eq!(my_balance, "1");
    let my_address = unwrap!(json["address"].as_str());
    assert_eq!(my_address, "RRnMcSeKiLrNdbp91qNVQwwXx5azD4S4CD");
}

fn check_set_price_fails(mm: &MarketMakerIt, base: &str, rel: &str) {
    let rc = unwrap! (block_on (mm.rpc (json! ({
        "userpass": mm.userpass,
        "method": "setprice",
        "base": base,
        "rel": rel,
        "price": 0.9
    }))));
    assert! (rc.0.is_server_error(), "!setprice success but should be error: {}", rc.1);
}

fn check_buy_fails(mm: &MarketMakerIt, base: &str, rel: &str, vol: f64) {
    let rc = unwrap! (block_on (mm.rpc (json! ({
        "userpass": mm.userpass,
        "method": "buy",
        "base": base,
        "rel": rel,
        "relvolume": vol,
        "price": 0.9
    }))));
    assert! (rc.0.is_server_error(), "!buy success but should be error: {}", rc.1);
}

fn check_sell_fails(mm: &MarketMakerIt, base: &str, rel: &str, vol: f64) {
    let rc = unwrap! (block_on (mm.rpc (json! ({
        "userpass": mm.userpass,
        "method": "sell",
        "base": base,
        "rel": rel,
        "basevolume": vol,
        "price": 0.9
    }))));
    assert! (rc.0.is_server_error(), "!sell success but should be error: {}", rc.1);
}

#[test]
#[cfg(feature = "native")]
fn test_check_balance_on_order_post() {
    // start bob and immediately place the order
    let mut mm = unwrap! (MarketMakerIt::start (
        json! ({
            "gui": "nogui",
            "netid": 9998,
            "myipaddr": env::var ("BOB_TRADE_IP") .ok(),
            "rpcip": env::var ("BOB_TRADE_IP") .ok(),
            "canbind": env::var ("BOB_TRADE_PORT") .ok().map (|s| unwrap! (s.parse::<i64>())),
            "passphrase": "bob passphrase",
            "coins": *COINS_CONFIG,
            "i_am_seed": true,
            "rpc_password": "pass",
        }),
        "pass".into(),
        local_start! ("bob")
    ));
    let (_dump_log, _dump_dashboard) = mm_dump (&mm.log_path);
    log!({"Log path: {}", mm.log_path.display()});
    unwrap! (block_on (mm.wait_for_log (22., |log| log.contains (">>>>>>>>> DEX stats "))));
    // Enable coins. Print the replies in case we need the "address".
    log! ({"enable_coins (bob): {:?}", block_on (enable_coins_eth_electrum_xtz (&mm, vec!["http://195.201.0.6:8565"], vec!["https://testnet-node.dunscan.io"]))});
    // issue sell request by setting base/rel price

    // Expect error as PIZZA balance is 0
    check_set_price_fails(&mm, "PIZZA", "BEER");
    // Address has enough BEER, but doesn't have ETH, so setprice call should fail because maker will not have gas to spend ETH taker payment.
    check_set_price_fails(&mm, "BEER", "ETH");
    // Address has enough BEER, but doesn't have ETH, so setprice call should fail because maker will not have gas to spend ERC20 taker payment.
    check_set_price_fails(&mm, "BEER", "JST");

    // Expect error as PIZZA balance is 0
    check_buy_fails(&mm, "BEER", "PIZZA", 0.1);
    // BEER balance is sufficient, but amount is too small, the dex fee will result to dust error from RPC
    check_buy_fails(&mm, "PIZZA", "BEER", 0.000770);
    // Address has enough BEER, but doesn't have ETH, so buy call should fail because taker will not have gas to spend ETH maker payment.
    check_buy_fails(&mm, "ETH", "BEER", 0.1);
    // Address has enough BEER, but doesn't have ETH, so buy call should fail because taker will not have gas to spend ERC20 maker payment.
    check_buy_fails(&mm, "JST", "BEER", 0.1);

    // Expect error as PIZZA balance is 0
    check_sell_fails(&mm, "BEER", "PIZZA", 0.1);
    // BEER balance is sufficient, but amount is too small, the dex fee will result to dust error from RPC
    check_sell_fails(&mm, "PIZZA", "BEER", 0.000770);
    // Address has enough BEER, but doesn't have ETH, so buy call should fail because taker will not have gas to spend ETH maker payment.
    check_sell_fails(&mm, "ETH", "BEER", 0.1);
    // Address has enough BEER, but doesn't have ETH, so buy call should fail because taker will not have gas to spend ERC20 maker payment.
    check_sell_fails(&mm, "JST", "BEER", 0.1);
}

#[test]
#[cfg(feature = "native")]
fn test_rpc_password_from_json() {
    let coins = json!([
        {"coin":"BEER","asset":"BEER","rpcport":8923,"txversion":4},
        {"coin":"PIZZA","asset":"PIZZA","rpcport":11608,"txversion":4},
    ]);

    // do not allow empty password
    let mut err_mm1 = unwrap!(MarketMakerIt::start (
        json! ({
            "gui": "nogui",
            "netid": 9998,
            "passphrase": "bob passphrase",
            "coins": coins,
            "rpc_password": "",
            "i_am_seed": true,
        }),
        "password".into(),
        local_start! ("bob")
    ));
    unwrap! (block_on (err_mm1.wait_for_log (5., |log| log.contains ("rpc_password must not be empty"))));

    // do not allow empty password
    let mut err_mm2 = unwrap!(MarketMakerIt::start (
        json! ({
            "gui": "nogui",
            "netid": 9998,
            "passphrase": "bob passphrase",
            "coins": coins,
            "rpc_password": {"key":"value"},
            "i_am_seed": true,
        }),
        "password".into(),
        local_start! ("bob")
    ));
    unwrap! (block_on (err_mm2.wait_for_log (5., |log| log.contains ("rpc_password must be string"))));

    let mut mm = unwrap! (MarketMakerIt::start (
        json! ({
            "gui": "nogui",
            "netid": 9998,
            "passphrase": "bob passphrase",
            "coins": coins,
            "rpc_password": "password",
            "i_am_seed": true,
        }),
        "password".into(),
        local_start! ("bob")
    ));
    let (_dump_log, _dump_dashboard) = mm_dump (&mm.log_path);
    log!({"Log path: {}", mm.log_path.display()});
    unwrap! (block_on (mm.wait_for_log (22., |log| log.contains (">>>>>>>>> DEX stats "))));
    let electrum_invalid = unwrap! (block_on (mm.rpc (json! ({
        "userpass": "password1",
        "method": "electrum",
        "coin": "BEER",
        "servers": [{"url":"test1.cipig.net:10022"},{"url":"test2.cipig.net:10022"},{"url":":10022"}],
        "mm2": 1,
    }))));

    // electrum call must fail if invalid password is provided
    assert! (electrum_invalid.0.is_server_error(),"RPC «electrum» should have failed with server error, but got «{}», response «{}»", electrum_invalid.0, electrum_invalid.1);

    let electrum = unwrap! (block_on (mm.rpc (json! ({
        "userpass": mm.userpass,
        "method": "electrum",
        "coin": "BEER",
        "servers": [{"url":"test1.cipig.net:10022"},{"url":"test2.cipig.net:10022"}],
        "mm2": 1,
    }))));

    // electrum call must be successful with RPC password from config
    assert_eq! (electrum.0, StatusCode::OK, "RPC «electrum» failed with status «{}», response «{}»", electrum.0, electrum.1);

    let electrum = unwrap! (block_on (mm.rpc (json! ({
        "userpass": mm.userpass,
        "method": "electrum",
        "coin": "PIZZA",
        "servers": [{"url":"test1.cipig.net:10024"},{"url":"test2.cipig.net:10024"}],
        "mm2": 1,
    }))));

    // electrum call must be successful with RPC password from config
    assert_eq! (electrum.0, StatusCode::OK, "RPC «electrum» failed with status «{}», response «{}»", electrum.0, electrum.1);

    let orderbook = unwrap! (block_on (mm.rpc (json! ({
        "userpass": mm.userpass,
        "method": "orderbook",
        "base": "BEER",
        "rel": "PIZZA",
    }))));

    // orderbook call must be successful with RPC password from config
    assert_eq! (orderbook.0, StatusCode::OK, "RPC «orderbook» failed with status «{}», response «{}»", orderbook.0, orderbook.1);
}

#[test]
#[cfg(feature = "native")]
fn test_rpc_password_from_json_no_userpass() {
    let coins = json!([
        {"coin":"BEER","asset":"BEER","rpcport":8923,"txversion":4},
    ]);

    let mut mm = unwrap! (MarketMakerIt::start (
        json! ({
            "gui": "nogui",
            "netid": 9998,
            "passphrase": "bob passphrase",
            "coins": coins,
            "i_am_seed": true,
        }),
        "password".into(),
        local_start! ("bob")
    ));
    let (_dump_log, _dump_dashboard) = mm_dump (&mm.log_path);
    log!({"Log path: {}", mm.log_path.display()});
    unwrap! (block_on (mm.wait_for_log (22., |log| log.contains (">>>>>>>>> DEX stats "))));
    let electrum = unwrap! (block_on (mm.rpc (json! ({
        "method": "electrum",
        "coin": "BEER",
        "urls": ["test2.cipig.net:10022"],
    }))));

    // electrum call must return 500 status code
    assert! (electrum.0.is_server_error(), "RPC «electrum» should have failed with server error, but got «{}», response «{}»", electrum.0, electrum.1);
}

/// Helper function requesting my swap status and checking it's events
async fn check_my_swap_status(
    mm: &MarketMakerIt,
    uuid: &str,
    expected_success_events: &Vec<&str>,
    expected_error_events: &Vec<&str>,
    maker_amount: BigDecimal,
    taker_amount: BigDecimal,
) {
    let response = unwrap! (mm.rpc (json! ({
            "userpass": mm.userpass,
            "method": "my_swap_status",
            "params": {
                "uuid": uuid,
            }
        })) .await);
    assert!(response.0.is_success(), "!status of {}: {}", uuid, response.1);
    let status_response: Json = unwrap!(json::from_str(&response.1));
    let success_events: Vec<String> = unwrap!(json::from_value(status_response["result"]["success_events"].clone()));
    assert_eq!(expected_success_events, &success_events);
    let error_events: Vec<String> = unwrap!(json::from_value(status_response["result"]["error_events"].clone()));
    assert_eq!(expected_error_events, &error_events);

    let events_array = unwrap!(status_response["result"]["events"].as_array());
    let actual_maker_amount = unwrap!(json::from_value(events_array[0]["event"]["data"]["maker_amount"].clone()));
    assert_eq!(maker_amount, actual_maker_amount);
    let actual_taker_amount = unwrap!(json::from_value(events_array[0]["event"]["data"]["taker_amount"].clone()));
    assert_eq!(taker_amount, actual_taker_amount);
    let actual_events = events_array.iter().map(|item| unwrap!(item["event"]["type"].as_str()));
    let actual_events: Vec<&str> = actual_events.collect();
    assert_eq!(expected_success_events, &actual_events);
}

async fn check_stats_swap_status(
    mm: &MarketMakerIt,
    uuid: &str,
    maker_expected_events: &Vec<&str>,
    taker_expected_events: &Vec<&str>,
) {
    let response = unwrap! (mm.rpc (json! ({
            "method": "stats_swap_status",
            "params": {
                "uuid": uuid,
            }
        })) .await);
    assert!(response.0.is_success(), "!status of {}: {}", uuid, response.1);
    let status_response: Json = unwrap!(json::from_str(&response.1));
    let maker_events_array = unwrap!(status_response["result"]["maker"]["events"].as_array());
    let taker_events_array = unwrap!(status_response["result"]["taker"]["events"].as_array());
    let maker_actual_events = maker_events_array.iter().map(|item| unwrap!(item["event"]["type"].as_str()));
    let maker_actual_events: Vec<&str> = maker_actual_events.collect();
    let taker_actual_events = taker_events_array.iter().map(|item| unwrap!(item["event"]["type"].as_str()));
    let taker_actual_events: Vec<&str> = taker_actual_events.collect();
    assert_eq!(maker_expected_events, &maker_actual_events);
    assert_eq!(taker_expected_events, &taker_actual_events);
}

async fn check_recent_swaps(
    mm: &MarketMakerIt,
    expected_len: usize,
) {
    let response = unwrap! (mm.rpc (json! ({
            "method": "my_recent_swaps",
            "userpass": mm.userpass,
        })) .await);
    assert!(response.0.is_success(), "!status of my_recent_swaps {}", response.1);
    let swaps_response: Json = unwrap!(json::from_str(&response.1));
    let swaps: &Vec<Json> = unwrap!(swaps_response["result"]["swaps"].as_array());
    assert_eq!(expected_len, swaps.len());
}

/// Trading test using coins with remote RPC (Electrum, ETH nodes), it needs only ENV variables to be set, coins daemons are not required.
/// Trades few pairs concurrently to speed up the process and also act like "load" test
async fn trade_base_rel_electrum (pairs: Vec<(&'static str, &'static str)>) {
    let bob_passphrase = "0x3dc9187936e4bf40daf1aebdf4c58b7cb9665102c03640b9d696a260d87b1da5";
    let alice_passphrase = "spice describe gravity federal blast come thank unfair canal monkey style afraid";

    let mut mm_bob = unwrap! (MarketMakerIt::start (
        json! ({
            "gui": "nogui",
            "netid": 8999,
            "dht": "on",  // Enable DHT without delay.
            "myipaddr": env::var ("BOB_TRADE_IP") .ok(),
            "rpcip": env::var ("BOB_TRADE_IP") .ok(),
            "canbind": env::var ("BOB_TRADE_PORT") .ok().map (|s| unwrap! (s.parse::<i64>())),
            "passphrase": bob_passphrase,
            "coins": *COINS_CONFIG,
            "rpc_password": "password",
            "i_am_seed": true,
        }),
        "password".into(),
        local_start! ("bob")
    ));

    let (_bob_dump_log, _bob_dump_dashboard) = mm_bob.mm_dump();
    #[cfg(feature = "native")] {log! ({"Bob log path: {}", mm_bob.log_path.display()})}

    // Both Alice and Bob might try to bind on the "0.0.0.0:47773" DHT port in this test
    // (because the local "127.0.0.*:47773" addresses aren't that useful for DHT).
    // We want to give Bob a headstart in acquiring the port,
    // because Alice will then be able to directly reach it (thanks to "seednode").
    // Direct communication is not required in this test, but it's nice to have.
    wait_log_re! (mm_bob, 9., "preferred port");

    let mut mm_alice = unwrap! (MarketMakerIt::start (
        json! ({
            "gui": "nogui",
            "netid": 8999,
            "dht": "on",  // Enable DHT without delay.
            "myipaddr": env::var ("ALICE_TRADE_IP") .ok(),
            "rpcip": env::var ("ALICE_TRADE_IP") .ok(),
            "passphrase": alice_passphrase,
            "coins": *COINS_CONFIG,
            "seednodes": [fomat!((mm_bob.ip))],
            "rpc_password": "password",
        }),
        "password".into(),
        local_start! ("alice")
    ));

    let (_alice_dump_log, _alice_dump_dashboard) = mm_alice.mm_dump();
    #[cfg(feature = "native")] {log! ({"Alice log path: {}", mm_alice.log_path.display()})}

    // Wait for keypair initialization, `lp_passphrase_init`.
    unwrap! (mm_bob.wait_for_log (11., |l| l.contains ("version: ")) .await);
    unwrap! (mm_alice.wait_for_log (11., |l| l.contains ("version: ")) .await);

    // wait until both nodes RPC API is active
    wait_log_re! (mm_bob, 22., ">>>>>>>>> DEX stats ");
    wait_log_re! (mm_alice, 22., ">>>>>>>>> DEX stats ");

    // Enable coins on Bob side. Print the replies in case we need the address.
    let rc = enable_coins_eth_electrum_xtz (&mm_bob, vec!["http://195.201.0.6:8565"], vec!["https://tezos-dev.cryptonomic-infra.tech"]) .await;
    log! ({"enable_coins (bob): {:?}", rc});
    // Enable coins on Alice side. Print the replies in case we need the address.
    let rc = enable_coins_eth_electrum_xtz (&mm_alice, vec!["http://195.201.0.6:8565"], vec!["https://tezos-dev.cryptonomic-infra.tech"]) .await;
    log! ({"enable_coins (alice): {:?}", rc});

    // unwrap! (mm_alice.wait_for_log (999., &|log| log.contains ("set pubkey for ")));

    let mut uuids = vec![];

    // issue sell request on Bob side by setting base/rel price
    for (base, rel) in pairs.iter() {
        log!("Issue bob " (base) "/" (rel) " sell request");
        let rc = unwrap! (mm_bob.rpc (json! ({
            "userpass": mm_bob.userpass,
            "method": "sell",
            "base": base,
            "rel": rel,
            "price": 1,
            "volume": "0.1",
        })) .await);
        assert!(rc.0.is_success(), "!setprice: {}", rc.1);
    }

    // Allow the order to be converted to maker after not being matched in 30 seconds.
    log! ("Waiting 32 seconds…");
    Timer::sleep (32.) .await;

    for (base, rel) in pairs.iter() {
        log!("Issue alice " (base) "/" (rel) " buy request");
        let rc = unwrap! (mm_alice.rpc (json! ({
            "userpass": mm_alice.userpass,
            "method": "buy",
            "base": base,
            "rel": rel,
            "volume": "0.1",
            "price": 2
        })) .await);
        assert!(rc.0.is_success(), "!buy: {}", rc.1);
        let buy_json: Json = unwrap!(serde_json::from_str(&rc.1));
        uuids.push(unwrap!(buy_json["result"]["uuid"].as_str()).to_owned());
    }

    for (base, rel) in pairs.iter() {
        // ensure the swaps are started
        unwrap! (mm_alice.wait_for_log (5., |log| log.contains (&format!("Entering the taker_swap_loop {}/{}", base, rel))) .await);
        unwrap! (mm_bob.wait_for_log (5., |log| log.contains (&format!("Entering the maker_swap_loop {}/{}", base, rel))) .await);
    }

    let maker_success_events = vec!["Started", "Negotiated", "TakerFeeValidated", "MakerPaymentSent",
                                    "TakerPaymentReceived", "TakerPaymentWaitConfirmStarted",
                                    "TakerPaymentValidatedAndConfirmed", "TakerPaymentSpent", "Finished"];

    let maker_error_events = vec!["StartFailed", "NegotiateFailed", "TakerFeeValidateFailed",
                                  "MakerPaymentTransactionFailed", "MakerPaymentDataSendFailed",
                                  "TakerPaymentValidateFailed", "TakerPaymentSpendFailed", "MakerPaymentRefunded",
                                  "MakerPaymentRefundFailed"];

    let taker_success_events = vec!["Started", "Negotiated", "TakerFeeSent", "MakerPaymentReceived",
                                    "MakerPaymentWaitConfirmStarted", "MakerPaymentValidatedAndConfirmed",
                                    "TakerPaymentSent", "TakerPaymentSpent", "MakerPaymentSpent", "Finished"];

    let taker_error_events = vec!["StartFailed", "NegotiateFailed", "TakerFeeSendFailed", "MakerPaymentValidateFailed",
                                  "TakerPaymentTransactionFailed", "TakerPaymentDataSendFailed", "TakerPaymentWaitForSpendFailed",
                                  "MakerPaymentSpendFailed", "TakerPaymentRefunded", "TakerPaymentRefundFailed"];

    for uuid in uuids.iter() {
        unwrap! (mm_bob.wait_for_log (600., |log| log.contains (&format!("[swap uuid={}] Finished", uuid))) .await);
        unwrap! (mm_alice.wait_for_log (600., |log| log.contains (&format!("[swap uuid={}] Finished", uuid))) .await);

        #[cfg(not(feature = "native"))] {
            log! ("Waiting a few second for the fresh swap status to be saved..");
            Timer::sleep (7.77) .await;
        }

        log! ("Checking alice/taker status..");
        check_my_swap_status(
            &mm_alice,
            &uuid,
            &taker_success_events,
            &taker_error_events,
            "0.1".parse().unwrap(),
            "0.1".parse().unwrap(),
        ).await;

        log! ("Checking bob/maker status..");
        check_my_swap_status(
            &mm_bob,
            &uuid,
            &maker_success_events,
            &maker_error_events,
            "0.1".parse().unwrap(),
            "0.1".parse().unwrap(),
        ).await;
    }

    log! ("Waiting 3 seconds for nodes to broadcast their swaps data..");
    Timer::sleep (3.) .await;

    for uuid in uuids.iter() {
        log! ("Checking alice status..");
        check_stats_swap_status(
            &mm_alice,
            &uuid,
            &maker_success_events,
            &taker_success_events,
        ).await;

        log! ("Checking bob status..");
        check_stats_swap_status(
            &mm_bob,
            &uuid,
            &maker_success_events,
            &taker_success_events,
        ).await;
    }

    log! ("Checking alice recent swaps..");
    check_recent_swaps(&mm_alice, uuids.len()).await;
    log! ("Checking bob recent swaps..");
    check_recent_swaps(&mm_bob, uuids.len()).await;
    for (base, rel) in pairs.iter() {
        log!("Get " (base) "/" (rel) " orderbook");
        let rc = unwrap! (mm_bob.rpc (json! ({
            "userpass": mm_bob.userpass,
            "method": "orderbook",
            "base": base,
            "rel": rel,
        })) .await);
        assert!(rc.0.is_success(), "!orderbook: {}", rc.1);

        let bob_orderbook: Json = unwrap!(json::from_str(&rc.1));
        log!((base) "/" (rel) " orderbook " [bob_orderbook]);

        let bids = bob_orderbook["bids"].as_array().unwrap();
        let asks = bob_orderbook["asks"].as_array().unwrap();
        assert_eq!(0, bids.len(), "{} {} bids must be empty", base, rel);
        assert_eq!(0, asks.len(), "{} {} asks must be empty", base, rel);
    }
    unwrap! (mm_bob.stop().await);
    unwrap! (mm_alice.stop().await);
}

#[cfg(feature = "native")]
#[test]
fn trade_test_electrum_and_eth_coins() {
    block_on(trade_base_rel_electrum(vec![("XTZ", "ETH")]));
}

#[cfg(not(feature = "native"))]
#[no_mangle]
pub extern fn trade_test_electrum_and_eth_coins (cb_id: i32) {
    use std::ptr::null;

    common::executor::spawn (async move {
        // BEER and ETOMIC electrums are sometimes down, or blockchains stuck (cf. a5d593).
        //let pairs = vec! [("BEER", "ETOMIC"), ("ETH", "JST")];
        let pairs = vec![("ETH", "JST")];
        trade_base_rel_electrum (pairs) .await;
        unsafe {call_back (cb_id, null(), 0)}
    })
}

#[cfg(feature = "native")]
fn trade_base_rel_native(base: &str, rel: &str) {
    let (bob_file_passphrase, bob_file_userpass) = from_env_file (unwrap! (slurp (&".env.seed")));
    let (alice_file_passphrase, alice_file_userpass) = from_env_file (unwrap! (slurp (&".env.client")));

    let bob_passphrase = unwrap! (var ("BOB_PASSPHRASE") .ok().or (bob_file_passphrase), "No BOB_PASSPHRASE or .env.seed/PASSPHRASE");
    let bob_userpass = unwrap! (var ("BOB_USERPASS") .ok().or (bob_file_userpass), "No BOB_USERPASS or .env.seed/USERPASS");
    let alice_passphrase = unwrap! (var ("ALICE_PASSPHRASE") .ok().or (alice_file_passphrase), "No ALICE_PASSPHRASE or .env.client/PASSPHRASE");
    let alice_userpass = unwrap! (var ("ALICE_USERPASS") .ok().or (alice_file_userpass), "No ALICE_USERPASS or .env.client/USERPASS");

    let coins = json! ([
        {"coin":"BEER","asset":"BEER"},
        {"coin":"PIZZA","asset":"PIZZA"},
        {"coin":"ETOMIC","asset":"ETOMIC"},
        {"coin":"ETH","name":"ethereum","etomic":"0x0000000000000000000000000000000000000000","rpcport":80}
    ]);

    let mut mm_bob = unwrap! (MarketMakerIt::start (
        json! ({
            "gui": "nogui",
            "netid": 9000,
            "dht": "on",  // Enable DHT without delay.
            "myipaddr": env::var ("BOB_TRADE_IP") .ok(),
            "rpcip": env::var ("BOB_TRADE_IP") .ok(),
            "canbind": env::var ("BOB_TRADE_PORT") .ok().map (|s| unwrap! (s.parse::<i64>())),
            "passphrase": bob_passphrase,
            "coins": coins,
        }),
        bob_userpass,
        match var ("LOCAL_THREAD_MM") {Ok (ref e) if e == "bob" => Some (local_start()), _ => None}
    ));

    let (_bob_dump_log, _bob_dump_dashboard) = mm_dump (&mm_bob.log_path);
    log! ({"Bob log path: {}", mm_bob.log_path.display()});

    // Both Alice and Bob might try to bind on the "0.0.0.0:47773" DHT port in this test
    // (because the local "127.0.0.*:47773" addresses aren't that useful for DHT).
    // We want to give Bob a headstart in acquiring the port,
    // because Alice will then be able to directly reach it (thanks to "seednode").
    // Direct communication is not required in this test, but it's nice to have.
    // The port differs for another netid, should be 43804 for 9000
    unwrap! (block_on (mm_bob.wait_for_log (9., |log| log.contains ("preferred port 43804 drill true"))));

    let mut mm_alice = unwrap! (MarketMakerIt::start (
        json! ({
            "gui": "nogui",
            "netid": 9000,
            "dht": "on",  // Enable DHT without delay.
            "myipaddr": env::var ("ALICE_TRADE_IP") .ok(),
            "rpcip": env::var ("ALICE_TRADE_IP") .ok(),
            "passphrase": alice_passphrase,
            "coins": coins,
            // We're using the open (non-NAT) netid 9000 seed instead, 195.201.42.102 // "seednode": fomat!((mm_bob.ip))
        }),
        alice_userpass,
        match var ("LOCAL_THREAD_MM") {Ok (ref e) if e == "alice" => Some (local_start()), _ => None}
    ));

    let (_alice_dump_log, _alice_dump_dashboard) = mm_dump (&mm_alice.log_path);
    log! ({"Alice log path: {}", mm_alice.log_path.display()});

    // wait until both nodes RPC API is active
    unwrap! (block_on (mm_bob.wait_for_log (22., |log| log.contains (">>>>>>>>> DEX stats "))));
    unwrap! (block_on (mm_alice.wait_for_log (22., |log| log.contains (">>>>>>>>> DEX stats "))));

    // Enable coins on Bob side. Print the replies in case we need the "smartaddress".
    log! ({"enable_coins (bob): {:?}", enable_coins (&mm_bob)});
    // Enable coins on Alice side. Print the replies in case we need the "smartaddress".
    log! ({"enable_coins (alice): {:?}", enable_coins (&mm_alice)});

    // Both the Taker and the Maker should connect to the netid 9000 open (non-NAT) seed node.
    // NB: Long wayt as there might be delays in the seed node from us reusing the 127.0.0.* IPs with different keys.
    unwrap! (block_on (mm_bob.wait_for_log (999., |log| log.contains ("set pubkey for "))));
    unwrap! (block_on (mm_alice.wait_for_log (999., |log| log.contains ("set pubkey for "))));

    // issue sell request on Bob side by setting base/rel price
    log! ("Issue bob sell request");
    let rc = unwrap! (block_on (mm_bob.rpc (json! ({
        "userpass": mm_bob.userpass,
        "method": "setprice",
        "base": base,
        "rel": rel,
        "price": 0.9
    }))));
    assert! (rc.0.is_success(), "!setprice: {}", rc.1);

    // issue base/rel buy request from Alice side
    thread::sleep (Duration::from_secs (2));
    log! ("Issue alice buy request");
    let rc = unwrap! (block_on (mm_alice.rpc (json! ({
        "userpass": mm_alice.userpass,
        "method": "buy",
        "base": base,
        "rel": rel,
        "relvolume": 0.1,
        "price": 1
    }))));
    assert! (rc.0.is_success(), "!buy: {}", rc.1);

    // ensure the swap started
    unwrap! (block_on (mm_alice.wait_for_log (99., |log| log.contains ("Entering the taker_swap_loop"))));
    unwrap! (block_on (mm_bob.wait_for_log (20., |log| log.contains ("Entering the maker_swap_loop"))));

    // wait for swap to complete on both sides
    unwrap! (block_on (mm_alice.wait_for_log (600., |log| log.contains ("Swap finished successfully"))));
    unwrap! (block_on (mm_bob.wait_for_log (600., |log| log.contains ("Swap finished successfully"))));

    unwrap! (block_on (mm_bob.stop()));
    unwrap! (block_on (mm_alice.stop()));
}

/// Integration test for PIZZA/BEER and BEER/PIZZA trade
/// This test is ignored because as of now it requires additional environment setup:
/// PIZZA and ETOMIC daemons must be running and fully synced for swaps to be successful
/// The trades can't be executed concurrently now for 2 reasons:
/// 1. Bob node starts listening 47772 port on all interfaces so no more Bobs can be started at once
/// 2. Current UTXO handling algo might result to conflicts between concurrently running nodes
/// 
/// Steps that are currently necessary to run this test:
/// 
/// Obtain the wallet binaries (komodod, komodo-cli) from the [Agama wallet](https://github.com/KomodoPlatform/Agama/releases/).
/// (Or use the Docker image artempikulin/komodod-etomic).
/// (Or compile them from [source](https://github.com/jl777/komodo/tree/dev))
/// 
/// Obtain ~/.zcash-params (c:/Users/$username/AppData/Roaming/ZcashParams on Windows).
/// 
/// Start the wallets
/// 
///     komodod -ac_name=PIZZA -ac_supply=100000000 -addnode=24.54.206.138 -addnode=78.47.196.146
/// 
/// and
/// 
///     komodod -ac_name=ETOMIC -ac_supply=100000000 -addnode=78.47.196.146
/// 
/// and (if you want to test BEER coin):
///
///     komodod -ac_name=BEER -ac_supply=100000000 -addnode=78.47.196.146 -addnode=43.245.162.106 -addnode=88.99.153.2 -addnode=94.130.173.120 -addnode=195.201.12.150 -addnode=23.152.0.28
///
/// Get rpcuser and rpcpassword from ETOMIC/ETOMIC.conf
/// (c:/Users/$username/AppData/Roaming/Komodo/ETOMIC/ETOMIC.conf on Windows)
/// and run
/// 
///     komodo-cli -ac_name=ETOMIC importaddress RKGn1jkeS7VNLfwY74esW7a8JFfLNj1Yoo
/// 
/// Share the wallet information with the test. On Windows:
/// 
///     set BOB_PASSPHRASE=...
///     set BOB_USERPASS=...
///     set ALICE_PASSPHRASE=...
///     set ALICE_USERPASS=...
/// 
/// And run the test:
/// 
///     cargo test --features native trade_etomic_pizza -- --nocapture --ignored
#[test]
#[ignore]
#[cfg(feature = "native")]
fn trade_pizza_eth() {
    trade_base_rel_native("PIZZA", "ETH");
}

#[test]
#[ignore]
#[cfg(feature = "native")]
fn trade_eth_pizza() {
    trade_base_rel_native("ETH", "PIZZA");
}

#[test]
#[ignore]
#[cfg(feature = "native")]
fn trade_beer_eth() {
    trade_base_rel_native("BEER", "ETH");
}

#[test]
#[ignore]
#[cfg(feature = "native")]
fn trade_eth_beer() {
    trade_base_rel_native("ETH", "BEER");
}

#[test]
#[ignore]
#[cfg(feature = "native")]
fn trade_pizza_beer() {
    trade_base_rel_native("PIZZA", "BEER");
}

#[test]
#[ignore]
#[cfg(feature = "native")]
fn trade_beer_pizza() {
    trade_base_rel_native("BEER", "PIZZA");
}

#[test]
#[ignore]
#[cfg(feature = "native")]
fn trade_pizza_etomic() {
    trade_base_rel_native("PIZZA", "ETOMIC");
}

#[test]
#[ignore]
#[cfg(feature = "native")]
fn trade_etomic_pizza() {
    trade_base_rel_native("ETOMIC", "PIZZA");
}

#[cfg(feature = "native")]
fn withdraw_and_send(mm: &MarketMakerIt, coin: &str, to: &str, enable_res: &HashMap<&'static str, Json>, expected_bal_change: &str) {
    let addr = addr_from_enable(unwrap!(enable_res.get(coin)));

    let withdraw = unwrap! (block_on (mm.rpc (json! ({
        "userpass": mm.userpass,
        "method": "withdraw",
        "coin": coin,
        "to": to,
        "amount": 0.001
    }))));

    assert! (withdraw.0.is_success(), "!{} withdraw: {}", coin, withdraw.1);
    let withdraw_json: Json = unwrap!(json::from_str(&withdraw.1));
    assert_eq!(Some(&vec![Json::from(to)]), withdraw_json["to"].as_array());
    assert_eq!(Json::from(expected_bal_change), withdraw_json["my_balance_change"]);
    assert_eq!(Some(&vec![addr]), withdraw_json["from"].as_array());

    let send = unwrap! (block_on (mm.rpc (json! ({
        "userpass": mm.userpass,
        "method": "send_raw_transaction",
        "coin": coin,
        "tx_hex": withdraw_json["tx_hex"]
    }))));
    assert! (send.0.is_success(), "!{} send: {}", coin, send.1);
    let send_json: Json = unwrap!(json::from_str(&send.1));
    assert_eq! (withdraw_json["tx_hash"], send_json["tx_hash"]);
}

#[test]
#[cfg(feature = "native")]
fn test_withdraw_and_send() {
    let (alice_file_passphrase, _alice_file_userpass) = from_env_file (unwrap! (slurp (&".env.client")));

    let alice_passphrase = unwrap! (var ("ALICE_PASSPHRASE") .ok().or (alice_file_passphrase), "No ALICE_PASSPHRASE or .env.client/PASSPHRASE");

<<<<<<< HEAD
=======
    let coins = json! ([
        {"coin":"BEER","asset":"BEER","txversion":4,"overwintered":1},
        {"coin":"PIZZA","asset":"PIZZA","txversion":4,"overwintered":1},
        {"coin":"PIZZA_SEGWIT","asset":"PIZZA_SEGWIT","txversion":4,"overwintered":1,"segwit":true},
        {"coin":"ETOMIC","asset":"ETOMIC","txversion":4,"overwintered":1},
        {"coin":"ETH","name":"ethereum","etomic":"0x0000000000000000000000000000000000000000"},
        {"coin":"JST","name":"jst","etomic":"0x2b294F029Fde858b2c62184e8390591755521d8E"}
    ]);

>>>>>>> f114ccb8
    let mut mm_alice = unwrap! (MarketMakerIt::start (
        json! ({
            "gui": "nogui",
            "netid": 8100,
            "myipaddr": env::var ("ALICE_TRADE_IP") .ok(),
            "rpcip": env::var ("ALICE_TRADE_IP") .ok(),
            "passphrase": alice_passphrase,
            "coins": *COINS_CONFIG,
            "rpc_password": "password",
            "i_am_seed": true,
        }),
        "password".into(),
        match var ("LOCAL_THREAD_MM") {Ok (ref e) if e == "alice" => Some (local_start()), _ => None}
    ));

    let (_alice_dump_log, _alice_dump_dashboard) = mm_dump (&mm_alice.log_path);
    log! ({"Alice log path: {}", mm_alice.log_path.display()});

    // wait until RPC API is active
    unwrap! (block_on (mm_alice.wait_for_log (22., |log| log.contains (">>>>>>>>> DEX stats "))));

    // Enable coins. Print the replies in case we need the address.
<<<<<<< HEAD
    let enable_res = block_on (enable_coins_eth_electrum_xtz (&mm_alice, vec!["http://195.201.0.6:8565"], vec!["https://testnet-node.dunscan.io"]));
=======
    let mut enable_res = block_on (enable_coins_eth_electrum (&mm_alice, vec!["http://195.201.0.6:8565"]));
    enable_res.insert ("PIZZA_SEGWIT", block_on(enable_electrum (&mm_alice, "PIZZA_SEGWIT", vec!["test1.cipig.net:10024","test2.cipig.net:10024"])));

>>>>>>> f114ccb8
    log! ("enable_coins (alice): " [enable_res]);
    withdraw_and_send(&mm_alice, "PIZZA", "RJTYiYeJ8eVvJ53n2YbrVmxWNNMVZjDGLh", &enable_res, "-0.00101");
    // dev chain gas price is 0 so ETH expected balance change doesn't include the fee
    withdraw_and_send(&mm_alice, "ETH", "0x657980d55733B41c0C64c06003864e1aAD917Ca7", &enable_res, "-0.001");
    withdraw_and_send(&mm_alice, "JST", "0x657980d55733B41c0C64c06003864e1aAD917Ca7", &enable_res, "-0.001");

    // must not allow to withdraw to non-P2PKH addresses
    let withdraw = unwrap! (block_on (mm_alice.rpc (json! ({
        "userpass": mm_alice.userpass,
        "method": "withdraw",
        "coin": "PIZZA",
        "to": "bUN5nesdt1xsAjCtAaYUnNbQhGqUWwQT1Q",
        "amount": "0.001"
    }))));

    assert! (withdraw.0.is_server_error(), "PIZZA withdraw: {}", withdraw.1);
    let withdraw_json: Json = unwrap!(json::from_str(&withdraw.1));
    assert!(unwrap!(withdraw_json["error"].as_str()).contains("Address bUN5nesdt1xsAjCtAaYUnNbQhGqUWwQT1Q has invalid format"));

    // but must allow to withdraw to P2SH addresses if Segwit flag is true
    let withdraw = unwrap! (block_on (mm_alice.rpc (json! ({
        "userpass": mm_alice.userpass,
        "method": "withdraw",
        "coin": "PIZZA_SEGWIT",
        "to": "bUN5nesdt1xsAjCtAaYUnNbQhGqUWwQT1Q",
        "amount": "0.001"
    }))));

    assert! (withdraw.0.is_success(), "PIZZA_SEGWIT withdraw: {}", withdraw.1);

    // must not allow to withdraw to invalid checksum address
    let withdraw = unwrap! (block_on (mm_alice.rpc (json! ({
        "userpass": mm_alice.userpass,
        "method": "withdraw",
        "coin": "ETH",
        "to": "0x657980d55733b41c0c64c06003864e1aad917ca7",
        "amount": "0.001"
    }))));

    assert! (withdraw.0.is_server_error(), "ETH withdraw: {}", withdraw.1);
    let withdraw_json: Json = unwrap!(json::from_str(&withdraw.1));
    assert!(unwrap!(withdraw_json["error"].as_str()).contains("Invalid address checksum"));
    unwrap!(block_on(mm_alice.stop()));
}

/// Ensure that swap status return the 404 status code if swap is not found
#[test]
#[cfg(feature = "native")]
fn test_swap_status() {
    let coins = json! ([{"coin":"BEER","asset":"BEER"},]);

    let mut mm = unwrap! (MarketMakerIt::start (
        json! ({
            "gui": "nogui",
            "netid": 8100,
            "myipaddr": env::var ("ALICE_TRADE_IP") .ok(),
            "rpcip": env::var ("ALICE_TRADE_IP") .ok(),
            "passphrase": "some passphrase",
            "coins": coins,
            "rpc_password": "password",
            "i_am_seed": true,
        }),
        "password".into(),
        match var ("LOCAL_THREAD_MM") {Ok (ref e) if e == "alice" => Some (local_start()), _ => None}
    ));

    unwrap! (block_on (mm.wait_for_log (22., |log| log.contains (">>>>>>>>> DEX stats "))));

    let my_swap = unwrap! (block_on (mm.rpc (json! ({
        "userpass": mm.userpass,
        "method": "my_swap_status",
        "params": {
            "uuid":"random",
        }
    }))));

    assert_eq! (my_swap.0, StatusCode::NOT_FOUND, "!not found status code: {}", my_swap.1);

    let stats_swap = unwrap! (block_on (mm.rpc (json! ({
        "userpass": mm.userpass,
        "method": "stats_swap_status",
        "params": {
            "uuid":"random",
        }
    }))));

    assert_eq! (stats_swap.0, StatusCode::NOT_FOUND, "!not found status code: {}", stats_swap.1);
}

/// Ensure that setprice/buy/sell calls deny base == rel
/// https://github.com/artemii235/SuperNET/issues/363
#[test]
#[cfg(feature = "native")]
fn test_order_errors_when_base_equal_rel() {
    let coins = json!([
        {"coin":"BEER","asset":"BEER","rpcport":8923,"txversion":4},
    ]);

    let mut mm = unwrap! (MarketMakerIt::start (
        json! ({
            "gui": "nogui",
            "netid": 9998,
            "myipaddr": env::var ("BOB_TRADE_IP") .ok(),
            "rpcip": env::var ("BOB_TRADE_IP") .ok(),
            "canbind": env::var ("BOB_TRADE_PORT") .ok().map (|s| unwrap! (s.parse::<i64>())),
            "passphrase": "bob passphrase",
            "coins": coins,
            "rpc_password": "pass",
            "i_am_seed": true,
        }),
        "pass".into(),
        match var ("LOCAL_THREAD_MM") {Ok (ref e) if e == "bob" => Some (local_start()), _ => None}
    ));
    let (_dump_log, _dump_dashboard) = mm_dump (&mm.log_path);
    log!({"Log path: {}", mm.log_path.display()});
    unwrap! (block_on (mm.wait_for_log (22., |log| log.contains (">>>>>>>>> DEX stats "))));
    block_on (enable_electrum (&mm, "BEER", vec!["test1.cipig.net:10022","test2.cipig.net:10022"]));

    let rc = unwrap! (block_on (mm.rpc (json! ({
        "userpass": mm.userpass,
        "method": "setprice",
        "base": "BEER",
        "rel": "BEER",
        "price": 0.9
    }))));
    assert! (rc.0.is_server_error(), "setprice should have failed, but got {:?}", rc);

    let rc = unwrap! (block_on (mm.rpc (json! ({
        "userpass": mm.userpass,
        "method": "buy",
        "base": "BEER",
        "rel": "BEER",
        "price": 0.9,
        "relvolume": 0.1,
    }))));
    assert! (rc.0.is_server_error(), "buy should have failed, but got {:?}", rc);

    let rc = unwrap! (block_on (mm.rpc (json! ({
        "userpass": mm.userpass,
        "method": "sell",
        "base": "BEER",
        "rel": "BEER",
        "price": 0.9,
        "basevolume": 0.1,
    }))));
    assert! (rc.0.is_server_error(), "sell should have failed, but got {:?}", rc);
}

fn startup_passphrase(passphrase: &str, expected_address: &str) {
    let coins = json!([
        {"coin":"KMD","rpcport":8923,"txversion":4},
    ]);

    let mut mm = unwrap! (MarketMakerIt::start (
        json! ({
            "gui": "nogui",
            "netid": 9998,
            "myipaddr": env::var ("BOB_TRADE_IP") .ok(),
            "rpcip": env::var ("BOB_TRADE_IP") .ok(),
            "canbind": env::var ("BOB_TRADE_PORT") .ok().map (|s| unwrap! (s.parse::<i64>())),
            "passphrase": passphrase,
            "coins": coins,
            "rpc_password": "pass",
            "i_am_seed": true,
        }),
        "pass".into(),
        match var ("LOCAL_THREAD_MM") {Ok (ref e) if e == "bob" => Some (local_start()), _ => None}
    ));
    let (_dump_log, _dump_dashboard) = mm.mm_dump();
    #[cfg(feature = "native")] {log!({"Log path: {}", mm.log_path.display()})}
    unwrap! (block_on (mm.wait_for_log (22., |log| log.contains (">>>>>>>>> DEX stats "))));
    let enable = block_on (enable_electrum (&mm, "KMD", vec!["electrum1.cipig.net:10001"]));
    let addr = addr_from_enable(&enable);
    assert_eq!(Json::from(expected_address), addr);
    unwrap!(block_on(mm.stop()));
}

/// MM2 should detect if passphrase is WIF or 0x-prefixed hex encoded privkey and parse it properly.
/// https://github.com/artemii235/SuperNET/issues/396
#[test]
#[cfg(feature = "native")]
fn test_startup_passphrase() {
    // seed phrase
    startup_passphrase("bob passphrase", "RRnMcSeKiLrNdbp91qNVQwwXx5azD4S4CD");

    // WIF
    assert!(key_pair_from_seed("UvCjJf4dKSs2vFGVtCnUTAhR5FTZGdg43DDRa9s7s5DV1sSDX14g").is_ok());
    startup_passphrase("UvCjJf4dKSs2vFGVtCnUTAhR5FTZGdg43DDRa9s7s5DV1sSDX14g", "RRnMcSeKiLrNdbp91qNVQwwXx5azD4S4CD");
    // WIF, Invalid network version
    assert!(key_pair_from_seed("92Qba5hnyWSn5Ffcka56yMQauaWY6ZLd91Vzxbi4a9CCetaHtYj").is_err());
    // WIF, not compressed
    assert!(key_pair_from_seed("5HpHagT65TZzG1PH3CSu63k8DbpvD8s5ip4nEB3kEsreAnchuDf").is_err());

    // 0x prefixed hex
    assert!(key_pair_from_seed("0xb8c774f071de08c7fd8f62b97f1a5726f6ce9f1bcf141b70b86689254ed6714e").is_ok());
    startup_passphrase("0xb8c774f071de08c7fd8f62b97f1a5726f6ce9f1bcf141b70b86689254ed6714e", "RRnMcSeKiLrNdbp91qNVQwwXx5azD4S4CD");
    // Out of range, https://en.bitcoin.it/wiki/Private_key#Range_of_valid_ECDSA_private_keys
    assert!(key_pair_from_seed("0xFFFFFFFFFFFFFFFFFFFFFFFFFFFFFFFEBAAEDCE6AF48A03BBFD25E8CD0364141").is_err());
}

/// MM2 should allow to issue several buy/sell calls in a row without delays.
/// https://github.com/artemii235/SuperNET/issues/245
#[test]
#[cfg(feature = "native")]
fn test_multiple_buy_sell_no_delay() {
    let coins = json!([
        {"coin":"BEER","asset":"BEER","txversion":4},
        {"coin":"PIZZA","asset":"PIZZA","txversion":4},
        {"coin":"ETOMIC","asset":"ETOMIC","txversion":4},
    ]);

    let (bob_file_passphrase, _bob_file_userpass) = from_env_file (unwrap! (slurp (&".env.seed")));
    let bob_passphrase = unwrap! (var ("BOB_PASSPHRASE") .ok().or (bob_file_passphrase), "No BOB_PASSPHRASE or .env.seed/PASSPHRASE");

    let mut mm = unwrap! (MarketMakerIt::start (
        json! ({
            "gui": "nogui",
            "netid": 9998,
            "myipaddr": env::var ("BOB_TRADE_IP") .ok(),
            "rpcip": env::var ("BOB_TRADE_IP") .ok(),
            "canbind": env::var ("BOB_TRADE_PORT") .ok().map (|s| unwrap! (s.parse::<i64>())),
            "passphrase": bob_passphrase,
            "coins": coins,
            "rpc_password": "pass",
            "i_am_seed": true,
        }),
        "pass".into(),
        match var ("LOCAL_THREAD_MM") {Ok (ref e) if e == "bob" => Some (local_start()), _ => None}
    ));
    let (_dump_log, _dump_dashboard) = mm_dump (&mm.log_path);
    log!({"Log path: {}", mm.log_path.display()});
    unwrap! (block_on (mm.wait_for_log (22., |log| log.contains (">>>>>>>>> DEX stats "))));
    block_on (enable_electrum (&mm, "BEER", vec!["test1.cipig.net:10022", "test2.cipig.net:10022"]));
    block_on (enable_electrum (&mm, "PIZZA", vec!["test1.cipig.net:10024", "test2.cipig.net:10024"]));
    block_on (enable_electrum (&mm, "ETOMIC", vec!["test1.cipig.net:10025", "test2.cipig.net:10025"]));

    let rc = unwrap! (block_on (mm.rpc (json! ({
        "userpass": mm.userpass,
        "method": "buy",
        "base": "BEER",
        "rel": "PIZZA",
        "price": 1,
        "volume": 0.1,
    }))));
    assert! (rc.0.is_success(), "buy should have succeed, but got {:?}", rc);

    let rc = unwrap! (block_on (mm.rpc (json! ({
        "userpass": mm.userpass,
        "method": "buy",
        "base": "BEER",
        "rel": "ETOMIC",
        "price": 1,
        "volume": 0.1,
    }))));
    assert! (rc.0.is_success(), "buy should have succeed, but got {:?}", rc);
    thread::sleep(Duration::from_secs(40));

    log!("Get BEER/PIZZA orderbook");
    let rc = unwrap! (block_on (mm.rpc (json! ({
        "userpass": mm.userpass,
        "method": "orderbook",
        "base": "BEER",
        "rel": "PIZZA",
    }))));
    assert! (rc.0.is_success(), "!orderbook: {}", rc.1);

    let bob_orderbook: Json = unwrap!(json::from_str(&rc.1));
    log!("BEER/PIZZA orderbook " [bob_orderbook]);
    let bids = bob_orderbook["bids"].as_array().unwrap();
    let asks = bob_orderbook["asks"].as_array().unwrap();
    assert!(bids.len() > 0, "BEER/PIZZA bids are empty");
    assert_eq!(0, asks.len(), "BEER/PIZZA asks are not empty");
    assert_eq!(Json::from("0.1"), bids[0]["maxvolume"]);

    log!("Get BEER/ETOMIC orderbook");
    let rc = unwrap! (block_on (mm.rpc (json! ({
        "userpass": mm.userpass,
        "method": "orderbook",
        "base": "BEER",
        "rel": "ETOMIC",
    }))));
    assert! (rc.0.is_success(), "!orderbook: {}", rc.1);

    let bob_orderbook: Json = unwrap!(json::from_str(&rc.1));
    log!("BEER/ETOMIC orderbook " [bob_orderbook]);
    let bids = bob_orderbook["bids"].as_array().unwrap();
    assert!(bids.len() > 0, "BEER/ETOMIC bids are empty");
    assert_eq!(asks.len(), 0, "BEER/ETOMIC asks are not empty");
    assert_eq!(Json::from("0.1"), bids[0]["maxvolume"]);
}

/// https://github.com/artemii235/SuperNET/issues/398
#[test]
#[cfg(feature = "native")]
fn test_cancel_order() {
    // start bob and immediately place the order
    let mut mm_bob = unwrap! (MarketMakerIt::start (
        json! ({
            "gui": "nogui",
            "netid": 9998,
            "dht": "on",  // Enable DHT without delay.
            "myipaddr": env::var ("BOB_TRADE_IP") .ok(),
            "rpcip": env::var ("BOB_TRADE_IP") .ok(),
            "canbind": env::var ("BOB_TRADE_PORT") .ok().map (|s| unwrap! (s.parse::<i64>())),
            "passphrase": "bob passphrase",
            "coins": *COINS_CONFIG,
            "i_am_seed": true,
            "rpc_password": "pass",
        }),
        "pass".into(),
        match var ("LOCAL_THREAD_MM") {Ok (ref e) if e == "bob" => Some (local_start()), _ => None}
    ));
    let (_bob_dump_log, _bob_dump_dashboard) = mm_dump (&mm_bob.log_path);
    log!({"Bob log path: {}", mm_bob.log_path.display()});
    unwrap! (block_on (mm_bob.wait_for_log (22., |log| log.contains (">>>>>>>>> DEX stats "))));
    // Enable coins on Bob side. Print the replies in case we need the "address".
    log! ({"enable_coins (bob): {:?}", block_on (enable_coins_eth_electrum_xtz (&mm_bob, vec!["http://195.201.0.6:8565"], vec!["https://testnet-node.dunscan.io"]))});

    log!("Issue sell request on Bob side by setting base/rel price…");
    let rc = unwrap! (block_on (mm_bob.rpc (json! ({
        "userpass": mm_bob.userpass,
        "method": "setprice",
        "base": "BEER",
        "rel": "PIZZA",
        "price": 0.9,
        "volume": "0.9",
    }))));
    assert! (rc.0.is_success(), "!setprice: {}", rc.1);
    let setprice_json: Json = unwrap!(json::from_str(&rc.1));
    log!([setprice_json]);

    let mut mm_alice = unwrap! (MarketMakerIt::start (
        json! ({
            "gui": "nogui",
            "netid": 9998,
            "dht": "on",  // Enable DHT without delay.
            "myipaddr": env::var ("ALICE_TRADE_IP") .ok(),
            "rpcip": env::var ("ALICE_TRADE_IP") .ok(),
            "passphrase": "alice passphrase",
            "coins": *COINS_CONFIG,
            "seednodes": [fomat!((mm_bob.ip))],
            "rpc_password": "pass",
        }),
        "pass".into(),
        match var ("LOCAL_THREAD_MM") {Ok (ref e) if e == "alice" => Some (local_start()), _ => None}
    ));

    let (_alice_dump_log, _alice_dump_dashboard) = mm_dump (&mm_alice.log_path);
    log!({"Alice log path: {}", mm_alice.log_path.display()});

    unwrap! (block_on (mm_alice.wait_for_log (22., |log| log.contains (">>>>>>>>> DEX stats "))));

    // Enable coins on Alice side. Print the replies in case we need the "address".
    log! ({"enable_coins (alice): {:?}", block_on (enable_coins_eth_electrum_xtz (&mm_alice, vec!["http://195.201.0.6:8565"], vec!["https://testnet-node.dunscan.io"]))});

    log!("Give Alice 15 seconds to import the order…");
    thread::sleep(Duration::from_secs(15));

    log!("Get BEER/PIZZA orderbook on Alice side");
    let rc = unwrap! (block_on (mm_alice.rpc (json! ({
        "userpass": mm_alice.userpass,
        "method": "orderbook",
        "base": "BEER",
        "rel": "PIZZA",
    }))));
    assert!(rc.0.is_success(), "!orderbook: {}", rc.1);

    let alice_orderbook: Json = unwrap!(json::from_str(&rc.1));
    log!("Alice orderbook " [alice_orderbook]);
    let asks = alice_orderbook["asks"].as_array().unwrap();
    assert_eq!(asks.len(), 1, "Alice BEER/PIZZA orderbook must have exactly 1 ask");

    let cancel_rc = unwrap! (block_on (mm_bob.rpc (json! ({
        "userpass": mm_bob.userpass,
        "method": "cancel_order",
        "uuid": setprice_json["result"]["uuid"],
    }))));
    assert!(cancel_rc.0.is_success(), "!cancel_order: {}", rc.1);

    let pause = 11;
    log!("Waiting (" (pause) " seconds) for Bob to cancel the order…");
    thread::sleep(Duration::from_secs(pause));

    // Bob orderbook must show no orders
    log!("Get BEER/PIZZA orderbook on Bob side");
    let rc = unwrap! (block_on (mm_bob.rpc (json! ({
        "userpass": mm_bob.userpass,
        "method": "orderbook",
        "base": "BEER",
        "rel": "PIZZA",
    }))));
    assert! (rc.0.is_success(), "!orderbook: {}", rc.1);

    let bob_orderbook: Json = unwrap!(json::from_str(&rc.1));
    log!("Bob orderbook " [bob_orderbook]);
    let asks = bob_orderbook["asks"].as_array().unwrap();
    assert_eq!(asks.len(), 0, "Bob BEER/PIZZA asks are not empty");

    // Alice orderbook must show no orders
    log!("Get BEER/PIZZA orderbook on Alice side");
    let rc = unwrap! (block_on (mm_alice.rpc (json! ({
        "userpass": mm_alice.userpass,
        "method": "orderbook",
        "base": "BEER",
        "rel": "PIZZA",
    }))));
    assert! (rc.0.is_success(), "!orderbook: {}", rc.1);

    let alice_orderbook: Json = unwrap!(json::from_str(&rc.1));
    log!("Alice orderbook " [alice_orderbook]);
    let asks = alice_orderbook["asks"].as_array().unwrap();
    assert_eq!(asks.len(), 0, "Alice BEER/PIZZA asks are not empty");
}

/// https://github.com/artemii235/SuperNET/issues/367
/// Electrum requests should success if at least 1 server successfully connected,
/// all others might end up with DNS resolution errors, TCP connection errors, etc.
#[test]
#[cfg(feature = "native")]
fn test_electrum_enable_conn_errors() {
    let coins = json!([
        {"coin":"RICK","asset":"RICK"},
        {"coin":"MORTY","asset":"MORTY"},
    ]);

    let mut mm_bob = unwrap! (MarketMakerIt::start (
        json! ({
            "gui": "nogui",
            "netid": 9998,
            "dht": "on",  // Enable DHT without delay.
            "myipaddr": env::var ("BOB_TRADE_IP") .ok(),
            "rpcip": env::var ("BOB_TRADE_IP") .ok(),
            "canbind": env::var ("BOB_TRADE_PORT") .ok().map (|s| unwrap! (s.parse::<i64>())),
            "passphrase": "bob passphrase",
            "coins": coins,
            "i_am_seed": true,
            "rpc_password": "pass",
        }),
        "pass".into(),
        match var ("LOCAL_THREAD_MM") {Ok (ref e) if e == "bob" => Some (local_start()), _ => None}
    ));
    let (_bob_dump_log, _bob_dump_dashboard) = mm_dump (&mm_bob.log_path);
    log!({"Bob log path: {}", mm_bob.log_path.display()});
    unwrap! (block_on (mm_bob.wait_for_log (22., |log| log.contains (">>>>>>>>> DEX stats "))));
    // Using working servers and few else with random ports to trigger "connection refused"
    block_on(enable_electrum(&mm_bob, "RICK", vec![
        "electrum3.cipig.net:10017",
        "electrum2.cipig.net:10017",
        "electrum1.cipig.net:10017",
        "electrum1.cipig.net:60017",
        "electrum1.cipig.net:60018",
    ]));
    // use random domain name to trigger name is not resolved
    block_on(enable_electrum(&mm_bob, "MORTY", vec![
        "electrum3.cipig.net:10018",
        "electrum2.cipig.net:10018",
        "electrum1.cipig.net:10018",
        "random-electrum-domain-name1.net:60017",
        "random-electrum-domain-name2.net:60017",
    ]));
}

#[test]
#[cfg(feature = "native")]
fn test_order_should_not_be_displayed_when_node_is_down() {
    let coins = json!([
        {"coin":"RICK","asset":"RICK"},
        {"coin":"MORTY","asset":"MORTY"},
    ]);

    // start bob and immediately place the order
    let mut mm_bob = unwrap! (MarketMakerIt::start (
        json! ({
            "gui": "nogui",
            "netid": 9998,
            "dht": "on",  // Enable DHT without delay.
            "myipaddr": env::var ("BOB_TRADE_IP") .ok(),
            "rpcip": env::var ("BOB_TRADE_IP") .ok(),
            "canbind": env::var ("BOB_TRADE_PORT") .ok().map (|s| unwrap! (s.parse::<i64>())),
            "passphrase": "bob passphrase",
            "coins": coins,
            "i_am_seed": true,
            "rpc_password": "pass",
        }),
        "pass".into(),
        match var ("LOCAL_THREAD_MM") {Ok (ref e) if e == "bob" => Some (local_start()), _ => None}
    ));
    let (_bob_dump_log, _bob_dump_dashboard) = mm_dump (&mm_bob.log_path);
    log!({"Bob log path: {}", mm_bob.log_path.display()});
    unwrap! (block_on (mm_bob.wait_for_log (22., |log| log.contains (">>>>>>>>> DEX stats "))));

    log!("Bob enable RICK " [block_on(enable_electrum(&mm_bob, "RICK", vec![
        "electrum3.cipig.net:10017",
        "electrum2.cipig.net:10017",
        "electrum1.cipig.net:10017",
    ]))]);

    log!("Bob enable MORTY " [block_on(enable_electrum(&mm_bob, "MORTY", vec![
        "electrum3.cipig.net:10018",
        "electrum2.cipig.net:10018",
        "electrum1.cipig.net:10018",
    ]))]);

    let mut mm_alice = unwrap! (MarketMakerIt::start (
        json! ({
            "gui": "nogui",
            "netid": 9998,
            "myipaddr": env::var ("ALICE_TRADE_IP") .ok(),
            "rpcip": env::var ("ALICE_TRADE_IP") .ok(),
            "passphrase": "alice passphrase",
            "coins": coins,
            "seednodes": [fomat!((mm_bob.ip))],
            "rpc_password": "pass",
        }),
        "pass".into(),
        match var ("LOCAL_THREAD_MM") {Ok (ref e) if e == "alice" => Some (local_start()), _ => None}
    ));

    let (_alice_dump_log, _alice_dump_dashboard) = mm_dump (&mm_alice.log_path);
    log!({"Alice log path: {}", mm_alice.log_path.display()});

    unwrap! (block_on (mm_alice.wait_for_log (22., |log| log.contains (">>>>>>>>> DEX stats "))));

    log!("Alice enable RICK " [block_on(enable_electrum(&mm_alice, "RICK", vec![
        "electrum3.cipig.net:10017",
        "electrum2.cipig.net:10017",
        "electrum1.cipig.net:10017",
    ]))]);

    log!("Alice enable MORTY " [block_on(enable_electrum(&mm_alice, "MORTY", vec![
        "electrum3.cipig.net:10018",
        "electrum2.cipig.net:10018",
        "electrum1.cipig.net:10018",
    ]))]);

    // issue sell request on Bob side by setting base/rel price
    log!("Issue bob sell request");
    let rc = unwrap! (block_on (mm_bob.rpc (json! ({
        "userpass": mm_bob.userpass,
        "method": "setprice",
        "base": "RICK",
        "rel": "MORTY",
        "price": 0.9,
        "volume": "0.9",
    }))));
    assert! (rc.0.is_success(), "!setprice: {}", rc.1);

    thread::sleep(Duration::from_secs(12));

    log!("Get RICK/MORTY orderbook on Alice side");
    let rc = unwrap! (block_on (mm_alice.rpc (json! ({
            "userpass": mm_alice.userpass,
            "method": "orderbook",
            "base": "RICK",
            "rel": "MORTY",
        }))));
    assert!(rc.0.is_success(), "!orderbook: {}", rc.1);

    let alice_orderbook: Json = unwrap!(json::from_str(&rc.1));
    log!("Alice orderbook " [alice_orderbook]);
    let asks = alice_orderbook["asks"].as_array().unwrap();
    assert_eq!(asks.len(), 1, "Alice RICK/MORTY orderbook must have exactly 1 ask");

    unwrap! (block_on (mm_bob.stop()));
    thread::sleep(Duration::from_secs(30));

    let rc = unwrap! (block_on (mm_alice.rpc (json! ({
            "userpass": mm_alice.userpass,
            "method": "orderbook",
            "base": "RICK",
            "rel": "MORTY",
        }))));
    assert!(rc.0.is_success(), "!orderbook: {}", rc.1);

    let alice_orderbook: Json = unwrap!(json::from_str(&rc.1));
    log!("Alice orderbook " [alice_orderbook]);
    let asks = unwrap!(alice_orderbook["asks"].as_array());
    assert_eq!(asks.len(), 0, "Alice RICK/MORTY orderbook must have zero asks");

    unwrap! (block_on (mm_alice.stop()));
}

#[test]
#[cfg(feature = "native")]
// https://github.com/KomodoPlatform/atomicDEX-API/issues/511
fn test_all_orders_per_pair_per_node_must_be_displayed_in_orderbook() {
    let coins = json!([
        {"coin":"RICK","asset":"RICK"},
        {"coin":"MORTY","asset":"MORTY"},
    ]);

    let mut mm = unwrap! (MarketMakerIt::start (
        json! ({
            "gui": "nogui",
            "netid": 9998,
            "myipaddr": env::var ("BOB_TRADE_IP") .ok(),
            "rpcip": env::var ("BOB_TRADE_IP") .ok(),
            "canbind": env::var ("BOB_TRADE_PORT") .ok().map (|s| unwrap! (s.parse::<i64>())),
            "passphrase": "bob passphrase",
            "coins": coins,
            "rpc_password": "pass",
            "i_am_seed": true,
        }),
        "pass".into(),
        match var ("LOCAL_THREAD_MM") {Ok (ref e) if e == "bob" => Some (local_start()), _ => None}
    ));
    let (_dump_log, _dump_dashboard) = mm_dump (&mm.log_path);
    log!({"Log path: {}", mm.log_path.display()});
    unwrap! (block_on (mm.wait_for_log (22., |log| log.contains (">>>>>>>>> DEX stats "))));
    block_on(enable_electrum(&mm, "RICK", vec!["electrum3.cipig.net:10017", "electrum2.cipig.net:10017", "electrum1.cipig.net:10017"]));
    block_on(enable_electrum(&mm, "MORTY", vec!["electrum3.cipig.net:10018", "electrum2.cipig.net:10018", "electrum1.cipig.net:10018"]));

    // set 2 orders with different prices
    let rc = unwrap! (block_on (mm.rpc (json! ({
        "userpass": mm.userpass,
        "method": "setprice",
        "base": "RICK",
        "rel": "MORTY",
        "price": 0.9,
        "volume": "0.9",
        "cancel_previous": false,
    }))));
    assert! (rc.0.is_success(), "!setprice: {}", rc.1);

    let rc = unwrap! (block_on (mm.rpc (json! ({
        "userpass": mm.userpass,
        "method": "setprice",
        "base": "RICK",
        "rel": "MORTY",
        "price": 1,
        "volume": "0.9",
        "cancel_previous": false,
    }))));
    assert! (rc.0.is_success(), "!setprice: {}", rc.1);

    thread::sleep(Duration::from_secs(12));

    log!("Get RICK/MORTY orderbook");
    let rc = unwrap! (block_on (mm.rpc (json! ({
            "userpass": mm.userpass,
            "method": "orderbook",
            "base": "RICK",
            "rel": "MORTY",
        }))));
    assert!(rc.0.is_success(), "!orderbook: {}", rc.1);

    let orderbook: Json = unwrap!(json::from_str(&rc.1));
    log!("orderbook " [orderbook]);
    let asks = orderbook["asks"].as_array().unwrap();
    assert_eq!(asks.len(), 2, "RICK/MORTY orderbook must have exactly 2 asks");
}

#[test]
#[cfg(feature = "native")]
fn orderbook_should_display_rational_amounts() {
    let coins = json!([
        {"coin":"RICK","asset":"RICK"},
        {"coin":"MORTY","asset":"MORTY"},
    ]);

    let mut mm = unwrap! (MarketMakerIt::start (
        json! ({
            "gui": "nogui",
            "netid": 9998,
            "myipaddr": env::var ("BOB_TRADE_IP") .ok(),
            "rpcip": env::var ("BOB_TRADE_IP") .ok(),
            "canbind": env::var ("BOB_TRADE_PORT") .ok().map (|s| unwrap! (s.parse::<i64>())),
            "passphrase": "bob passphrase",
            "coins": coins,
            "rpc_password": "pass",
            "i_am_seed": true,
        }),
        "pass".into(),
        match var ("LOCAL_THREAD_MM") {Ok (ref e) if e == "bob" => Some (local_start()), _ => None}
    ));
    let (_dump_log, _dump_dashboard) = mm_dump (&mm.log_path);
    log!({"Log path: {}", mm.log_path.display()});
    unwrap! (block_on (mm.wait_for_log (22., |log| log.contains (">>>>>>>>> DEX stats "))));
    block_on(enable_electrum(&mm, "RICK", vec!["electrum3.cipig.net:10017", "electrum2.cipig.net:10017", "electrum1.cipig.net:10017"]));
    block_on(enable_electrum(&mm, "MORTY", vec!["electrum3.cipig.net:10018", "electrum2.cipig.net:10018", "electrum1.cipig.net:10018"]));

    let price = BigRational::new(9.into(), 10.into());
    let volume = BigRational::new(9.into(), 10.into());

    // create order with rational amount and price
    let rc = unwrap! (block_on (mm.rpc (json! ({
        "userpass": mm.userpass,
        "method": "setprice",
        "base": "RICK",
        "rel": "MORTY",
        "price": price,
        "volume": volume,
        "cancel_previous": false,
    }))));
    assert! (rc.0.is_success(), "!setprice: {}", rc.1);

    thread::sleep(Duration::from_secs(12));
    log!("Get RICK/MORTY orderbook");
    let rc = unwrap! (block_on (mm.rpc (json! ({
            "userpass": mm.userpass,
            "method": "orderbook",
            "base": "RICK",
            "rel": "MORTY",
        }))));
    assert!(rc.0.is_success(), "!orderbook: {}", rc.1);

    let orderbook: Json = unwrap!(json::from_str(&rc.1));
    log!("orderbook " [orderbook]);
    let asks = orderbook["asks"].as_array().unwrap();
    assert_eq!(asks.len(), 1, "RICK/MORTY orderbook must have exactly 1 ask");
    let price_in_orderbook: BigRational = unwrap!(json::from_value(asks[0]["price_rat"].clone()));
    let volume_in_orderbook: BigRational = unwrap!(json::from_value(asks[0]["max_volume_rat"].clone()));
    assert_eq!(price, price_in_orderbook);
    assert_eq!(volume, volume_in_orderbook);
}

#[test]
#[cfg(feature = "native")]
fn orderbook_should_display_valid_address() {
    let mut mm = unwrap! (MarketMakerIt::start (
        json! ({
            "gui": "nogui",
            "netid": 9998,
            "myipaddr": env::var ("BOB_TRADE_IP") .ok(),
            "rpcip": env::var ("BOB_TRADE_IP") .ok(),
            "canbind": env::var ("BOB_TRADE_PORT") .ok().map (|s| unwrap! (s.parse::<i64>())),
            "passphrase": "0x3dc9187936e4bf40daf1aebdf4c58b7cb9665102c03640b9d696a260d87b1da5",
            "coins": *COINS_CONFIG,
            "rpc_password": "pass",
            "i_am_seed": true,
        }),
        "pass".into(),
        match var ("LOCAL_THREAD_MM") {Ok (ref e) if e == "bob" => Some (local_start()), _ => None}
    ));
    let (_dump_log, _dump_dashboard) = mm_dump (&mm.log_path);
    log!({"Log path: {}", mm.log_path.display()});
    unwrap! (block_on (mm.wait_for_log (22., |log| log.contains (">>>>>>>>> DEX stats "))));
    block_on(enable_electrum(&mm, "MORTY", vec!["electrum3.cipig.net:10018", "electrum2.cipig.net:10018", "electrum1.cipig.net:10018"]));
    block_on(enable_native(&mm, "XTZ", vec!["https://tezos-dev.cryptonomic-infra.tech"]));

    let price = BigRational::new(9.into(), 10.into());
    let volume = BigRational::new(9.into(), 10.into());

    // create order with rational amount and price
    let rc = unwrap! (block_on (mm.rpc (json! ({
        "userpass": mm.userpass,
        "method": "setprice",
        "base": "XTZ",
        "rel": "MORTY",
        "price": price,
        "volume": volume,
        "cancel_previous": false,
    }))));
    assert! (rc.0.is_success(), "!setprice: {}", rc.1);

    thread::sleep(Duration::from_secs(12));
    log!("Get XTZ/MORTY orderbook");
    let rc = unwrap! (block_on (mm.rpc (json! ({
            "userpass": mm.userpass,
            "method": "orderbook",
            "base": "XTZ",
            "rel": "MORTY",
        }))));
    assert!(rc.0.is_success(), "!orderbook: {}", rc.1);

    let orderbook: Json = unwrap!(json::from_str(&rc.1));
    log!("orderbook " [orderbook]);
    let asks = orderbook["asks"].as_array().unwrap();
    assert_eq!(asks.len(), 1, "XTZ/MORTY orderbook must have exactly 1 ask");
    let address_in_orderbook = asks[0]["address"].as_str().unwrap();
    assert_eq!("tz1bzbcrL5f2U5cAVMgCUD1V7WN4L9YP6hpn", address_in_orderbook);
}

// HOWTO
// 1. Install Firefox.
// 2. Install forked version of wasm-bindgen-cli: cargo install wasm-bindgen-cli --git https://github.com/artemii235/wasm-bindgen.git
// 3. Download Gecko driver for your OS: https://github.com/mozilla/geckodriver/releases
// 4. Run HEADLESS_TIMEOUT=120 GECKODRIVER=PATH_TO_GECKO_DRIVER_BIN cargo test --target wasm32-unknown-unknown --features w-bindgen
#[cfg(feature = "w-bindgen")]
mod wasm_bindgen_tests {
    use futures01::Future;
    use js_sys::Promise;
    use lazy_static::lazy_static;
    use wasm_bindgen_test::*;
    use wasm_bindgen::prelude::*;
    use web_sys::console;
    use wasm_bindgen_futures::JsFuture;
    use super::*;

    wasm_bindgen_test_configure!(run_in_browser);

    #[wasm_bindgen]
    extern "C" {
        fn setInterval(closure: &Closure<FnMut()>, millis: u32) -> f64;
        fn cancelInterval(token: f64);
    }

    pub struct Interval {
        closure: Closure<FnMut()>,
    }

    impl Interval {
        fn new() -> Interval {
            let closure = Closure::new({common::executor::run});
            Interval {
                closure,
            }
        }
    }

    unsafe impl Send for Interval {}
    unsafe impl Sync for Interval {}

    lazy_static! {
        static ref EXECUTOR_INTERVAL: Interval = Interval::new();
    }

    #[wasm_bindgen(raw_module = "./js/defined-in-js.js")]
    extern "C" {
        fn sleep(ms: u32) -> Promise;
    }

    #[wasm_bindgen_test]
    async fn test_swap() {
        use common::mm_ctx::MmCtxBuilder;
        use coins::lp_coininit;
        use futures::{Future, TryFutureExt};
        use futures::future::join;
        use crate::mm2::lp_swap::{run_maker_swap, run_taker_swap, MakerSwap, TakerSwap};

        setInterval(&EXECUTOR_INTERVAL.closure, 200);
        let key_pair_taker = key_pair_from_seed("spice describe gravity federal blast come thank unfair canal monkey style afraid").unwrap();
        let key_pair_maker = key_pair_from_seed("also shoot benefit prefer juice shell elder veteran woman mimic image kidney").unwrap();
        let conf = json!({
            "coins": [{
                "coin": "ETH",
                "name": "ethereum",
                "fname": "Ethereum",
                "etomic": "0x0000000000000000000000000000000000000000",
                "rpcport": 80,
                "mm2": 1
            }, {
                "coin": "JST",
                "name": "jst",
                "fname": "jst",
                "etomic": "0x2b294F029Fde858b2c62184e8390591755521d8E",
                "rpcport": 80,
                "mm2": 1
            }]
        });
        let ctx_taker = MmCtxBuilder::new().with_conf(conf.clone()).with_secp256k1_key_pair(key_pair_taker).into_mm_arc();
        let ctx_maker = MmCtxBuilder::new().with_conf(conf).with_secp256k1_key_pair(key_pair_maker).into_mm_arc();

        let req = json!({
            "urls":["http://195.201.0.6:8565"],
            "swap_contract_address":"0xa09ad3cd7e96586ebd05a2607ee56b56fb2db8fd"
        });
        let eth_taker = lp_coininit(&ctx_taker, "ETH", &req).await.unwrap();
        let jst_taker = lp_coininit(&ctx_taker, "JST", &req).await.unwrap();
        let eth_maker = lp_coininit(&ctx_maker, "ETH", &req).await.unwrap();
        let jst_maker = lp_coininit(&ctx_maker, "JST", &req).await.unwrap();
        let taker_swap = TakerSwap::new(
            ctx_taker.clone(),
            [0; 32].into(),
            eth_taker.clone(),
            jst_taker.clone(),
            1.into(),
            1.into(),
            (**ctx_taker.secp256k1_key_pair().public()).into(),
            "7c9319b2-866d-412f-bb82-a311b675fc52".to_owned(),
        );

        let maker_swap = MakerSwap::new(
            ctx_maker.clone(),
            [0; 32].into(),
            eth_maker.clone(),
            jst_maker.clone(),
            1.into(),
            1.into(),
            (**ctx_maker.secp256k1_key_pair().public()).into(),
            "7c9319b2-866d-412f-bb82-a311b675fc52".to_owned(),
        );
        join(run_taker_swap(taker_swap, None), run_maker_swap(maker_swap, None)).await;
    }
}<|MERGE_RESOLUTION|>--- conflicted
+++ resolved
@@ -1156,8 +1156,6 @@
 
     let alice_passphrase = unwrap! (var ("ALICE_PASSPHRASE") .ok().or (alice_file_passphrase), "No ALICE_PASSPHRASE or .env.client/PASSPHRASE");
 
-<<<<<<< HEAD
-=======
     let coins = json! ([
         {"coin":"BEER","asset":"BEER","txversion":4,"overwintered":1},
         {"coin":"PIZZA","asset":"PIZZA","txversion":4,"overwintered":1},
@@ -1167,7 +1165,6 @@
         {"coin":"JST","name":"jst","etomic":"0x2b294F029Fde858b2c62184e8390591755521d8E"}
     ]);
 
->>>>>>> f114ccb8
     let mut mm_alice = unwrap! (MarketMakerIt::start (
         json! ({
             "gui": "nogui",
@@ -1190,13 +1187,9 @@
     unwrap! (block_on (mm_alice.wait_for_log (22., |log| log.contains (">>>>>>>>> DEX stats "))));
 
     // Enable coins. Print the replies in case we need the address.
-<<<<<<< HEAD
-    let enable_res = block_on (enable_coins_eth_electrum_xtz (&mm_alice, vec!["http://195.201.0.6:8565"], vec!["https://testnet-node.dunscan.io"]));
-=======
-    let mut enable_res = block_on (enable_coins_eth_electrum (&mm_alice, vec!["http://195.201.0.6:8565"]));
+    let mut enable_res = block_on (enable_coins_eth_electrum_xtz (&mm_alice, vec!["http://195.201.0.6:8565"]));
     enable_res.insert ("PIZZA_SEGWIT", block_on(enable_electrum (&mm_alice, "PIZZA_SEGWIT", vec!["test1.cipig.net:10024","test2.cipig.net:10024"])));
 
->>>>>>> f114ccb8
     log! ("enable_coins (alice): " [enable_res]);
     withdraw_and_send(&mm_alice, "PIZZA", "RJTYiYeJ8eVvJ53n2YbrVmxWNNMVZjDGLh", &enable_res, "-0.00101");
     // dev chain gas price is 0 so ETH expected balance change doesn't include the fee
