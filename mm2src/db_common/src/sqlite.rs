pub use rusqlite;
pub use sql_builder;

use log::debug;
use rusqlite::{Connection, Error as SqlError, Result as SqlResult, Row, ToSql};
use sql_builder::SqlBuilder;
use std::sync::{Arc, Mutex, Weak};
use uuid::Uuid;

<<<<<<< HEAD
=======
pub type SqliteConnShared = Arc<Mutex<Connection>>;
pub type SqliteConnWeak = Weak<Mutex<Connection>>;

>>>>>>> 03b09103
pub const CHECK_TABLE_EXISTS_SQL: &str = "SELECT name FROM sqlite_master WHERE type='table' AND name=?1;";

pub fn string_from_row(row: &Row<'_>) -> Result<String, SqlError> { row.get(0) }

pub fn query_single_row<T, P, F>(conn: &Connection, query: &str, params: P, map_fn: F) -> Result<Option<T>, SqlError>
where
    P: IntoIterator,
    P::Item: ToSql,
    F: FnOnce(&Row<'_>) -> Result<T, SqlError>,
{
    let maybe_result = conn.query_row(query, params, map_fn);
    if let Err(SqlError::QueryReturnedNoRows) = maybe_result {
        return Ok(None);
    }

    let result = maybe_result?;
    Ok(Some(result))
}

pub fn validate_table_name(table_name: &str) -> SqlResult<()> {
    // As per https://stackoverflow.com/a/3247553, tables can't be the target of parameter substitution.
    // So we have to use a plain concatenation disallowing any characters in the table name that may lead to SQL injection.
    if table_name.chars().all(|c| c.is_alphanumeric() || c == '_') {
        Ok(())
    } else {
        Err(SqlError::InvalidParameterName(table_name.to_string()))
    }
}

/// Calculates the offset to skip records by uuid.
/// Expects `query_builder` to have where clauses applied *before* calling this fn.
pub fn offset_by_uuid(
    conn: &Connection,
    query_builder: &SqlBuilder,
    params: &[(&str, String)],
    uuid: &Uuid,
) -> SqlResult<usize> {
    // building following query to determine offset by from_uuid
    // select row from (
    //     select uuid, ROW_NUMBER() OVER (ORDER BY started_at DESC) AS row
    //     from my_swaps
    //     where ... filtering options here ...
    // ) where uuid = "from_uuid";
    let subquery = query_builder
        .clone()
        .field("ROW_NUMBER() OVER (ORDER BY started_at DESC) AS row")
        .field("uuid")
        .subquery()
        .expect("SQL query builder should never fail here");

    let external_query = SqlBuilder::select_from(subquery)
        .field("row")
        .and_where("uuid = :uuid")
        .sql()
        .expect("SQL query builder should never fail here");

    let mut params_for_offset = params.to_owned();
    params_for_offset.push((":uuid", uuid.to_string()));
    let params_as_trait: Vec<_> = params_for_offset
        .iter()
        .map(|(key, value)| (*key, value as &dyn ToSql))
        .collect();

    debug!(
        "Trying to execute SQL query {} with params {:?}",
        external_query, params_for_offset
    );

    let mut stmt = conn.prepare(&external_query)?;
    let offset: isize = stmt.query_row_named(params_as_trait.as_slice(), |row| row.get(0))?;
    Ok(offset.try_into().expect("row index should be always above zero"))
}

/// A more universal offset_by_id query that will replace offset_by_uuid at some point
pub fn offset_by_id<P>(
    conn: &Connection,
    query_builder: &SqlBuilder,
    params: P,
    id_field: &str,
    order_by: &str,
    where_id: &str,
) -> SqlResult<Option<usize>>
where
    P: IntoIterator + std::fmt::Debug,
    P::Item: ToSql,
{
    let row_number = format!("ROW_NUMBER() OVER (ORDER BY {}) AS row", order_by);
    let subquery = query_builder
        .clone()
        .field(&row_number)
        .field(id_field)
        .subquery()
        .expect("SQL query builder should never fail here");

    let external_query = SqlBuilder::select_from(subquery)
        .field("row")
        .and_where(where_id)
        .sql()
        .expect("SQL query builder should never fail here");

    debug!(
        "Trying to execute SQL query {} with params {:?}",
        external_query, params,
    );

    let mut stmt = conn.prepare(&external_query)?;
    let maybe_offset = stmt.query_row(params, |row| row.get::<_, isize>(0));
    if let Err(SqlError::QueryReturnedNoRows) = maybe_offset {
        return Ok(None);
    }
    let offset = maybe_offset?;
    Ok(Some(offset.try_into().expect("row index should be always above zero")))
}<|MERGE_RESOLUTION|>--- conflicted
+++ resolved
@@ -7,12 +7,9 @@
 use std::sync::{Arc, Mutex, Weak};
 use uuid::Uuid;
 
-<<<<<<< HEAD
-=======
 pub type SqliteConnShared = Arc<Mutex<Connection>>;
 pub type SqliteConnWeak = Weak<Mutex<Connection>>;
 
->>>>>>> 03b09103
 pub const CHECK_TABLE_EXISTS_SQL: &str = "SELECT name FROM sqlite_master WHERE type='table' AND name=?1;";
 
 pub fn string_from_row(row: &Row<'_>) -> Result<String, SqlError> { row.get(0) }
