/******************************************************************************
 * Copyright © 2014-2018 The SuperNET Developers.                             *
 *                                                                            *
 * See the AUTHORS, DEVELOPER-AGREEMENT and LICENSE files at                  *
 * the top-level directory of this distribution for the individual copyright  *
 * holder information and the developer policies on copyright and licensing.  *
 *                                                                            *
 * Unless otherwise agreed in a custom licensing agreement, no part of the    *
 * SuperNET software, including this file may be copied, modified, propagated *
 * or distributed except according to the terms contained in the LICENSE file *
 *                                                                            *
 * Removal or modification of this copyright notice is prohibited.            *
 *                                                                            *
 ******************************************************************************/
//
//  rpc.rs
//
//  Copyright © 2014-2018 SuperNET. All rights reserved.
//
use futures::{self, future, Future};
use futures_cpupool::CpuPool;
use gstuff;
use helpers::{free_c_ptr, lp, MmArc, CORE};
use hyper::{Response, Request, Body, Method};
use hyper::server::conn::Http;
use hyper::rt::{Stream};
use hyper::service::Service;
use hyper::header::{HeaderValue, CONTENT_TYPE};
use rpc_commands::*;
use serde::Serialize;
use serde_json::{self as json, Value as Json};
use std::ffi::{CStr, CString};
use std::net::{SocketAddr};
use std::ptr::null_mut;
use std::os::raw::{c_char, c_void};
use std::sync::Mutex;
use super::CJSON;
use tokio_core::net::TcpListener;
use hex;

lazy_static! {
    /// Shared HTTP server.
    pub static ref HTTP: Http = Http::new();
    /// Shared CPU pool to run intensive/sleeping requests on separate thread
    pub static ref CPUPOOL: CpuPool = CpuPool::new(8);
}

const STATS_VALID_METHODS : &[&str] = &[
    "psock", "ticker", "balances", "getprice", "notify", "getpeers", "orderbook",
    "statsdisp", "fundvalue", "help", "getcoins", "pricearray", "balance", "tradesarray"
];

fn lp_valid_remote_method(method: &str) -> bool {
    STATS_VALID_METHODS.iter().position(|&s| s == method).is_some()
}

<<<<<<< HEAD
/// Returns a JSON error HyRes on a failure.
macro_rules! try_h {
    ($e: expr) => {
=======
const PORTED_METHODS : &[Option<&str>] = &[Some("version"), Some("help"), Some("stop"),
    Some("eth_gas_price"), Some("autoprice"), Some("mpnet")];

fn is_ported(method: Option<&str>) -> bool {
    PORTED_METHODS.iter().position(|&s| s == method).is_some()
}

macro_rules! unwrap_or_err_response {
    ($e:expr, $($args:tt)*) => {
>>>>>>> 68126bca
        match $e {
            Ok (ok) => ok,
            Err (err) => {return err_response (500, &ERRL! ("{}", err))}
        }
    }
}

macro_rules! unwrap_or_err_msg {
    ($e:expr, $($args:tt)*) => {
        match $e {
            Ok(ok) => ok,
            Err(_e) => {
                return Ok(err_to_json_string($($args)*))
            }
        }
    }
}

#[derive(Serialize)]
struct ErrResponse {
    error: String,
}

#[derive(Serialize)]
struct SuccessResponse<T> {
    result: T,
}

fn serialize_result<T> (result: T) -> Result<String, String>
    where T: Serialize {
    json::to_string(&SuccessResponse {
        result
    }).map_err(|e| err_to_json_string(&ERRL!("{}", e)))
}

fn call_method(ctx: MmArc, json: Json, c_json: CJSON) -> Result<String, String> {
    let result = match json["method"].as_str() {
        Some("version") => version(),
        Some("help") => help(),
        Some("stop") => stop(ctx),
        Some("eth_gas_price") => eth_gas_price(),
        Some("autoprice") => auto_price(ctx, &json, c_json),
        Some("mpnet") => mpnet(&json),
        _ => return Err(err_to_json_string("Invalid method"))
    };
    match result {
        Ok(success) => serialize_result(success),
        Err(e) => Err(err_to_json_string(e))
    }
}

struct RpcService {
    /// Allows us to get the `MmCtx` if it is still around.
    ctx_h: u32,
    /// The IP and port from whence the request is coming from.
    remote_addr: SocketAddr,
}

fn rpc_process_json(ctx: MmArc, remote_addr: SocketAddr, json: Json)
                        -> Result<String, String> {
    if !remote_addr.ip().is_loopback() && !lp_valid_remote_method(json["method"].as_str().unwrap()) {
        return Ok(err_to_json_string("Selected method can be called from localhost only!"));
    }

    // It's not required to authenticate to call remote method
    if !lp_valid_remote_method(json["method"].as_str().unwrap()) {
        if !json["userpass"].is_string() {
            return Ok(err_to_json_string("Userpass is not set!"));
        }

        let userpass = unsafe { CStr::from_ptr(lp::G.USERPASS.as_ptr()).to_str().unwrap() };
        let pass_hash = hex::encode(unsafe { lp::G.LP_passhash.bytes });

        if json["userpass"].as_str() != Some(userpass) && json["userpass"].as_str() != Some(&pass_hash) {
            return Ok(err_to_json_string("Userpass is invalid!"));
        }
    }

    let c_json = unwrap_or_err_msg!(CJSON::from_str(&json.to_string()),
                                        "Couldn't parse request body as json");

    if is_ported(json["method"].as_str()) {
        return call_method(ctx, json, c_json);
    }

    if !json["queueid"].is_null() {
        if json["queueid"].is_u64() {
            if unsafe { lp::IPC_ENDPOINT == -1 } {
                return Ok(err_to_json_string("Can't queue the command when ws endpoint is disabled!"));
            } else if !remote_addr.ip().is_loopback() {
                return Ok(err_to_json_string("Can queue the command from localhost only!"));
            } else {
                let json_str = json.to_string();
                let c_json_ptr = unwrap_or_err_msg!(CString::new(json_str), "Error occurred");
                unsafe {
                    lp::LP_queuecommand(null_mut(),
                                        c_json_ptr.as_ptr() as *mut c_char,
                                        lp::IPC_ENDPOINT,
                                        1,
                                        json["queueid"].as_u64().unwrap() as u32
                    );
                }
                return Ok(r#"{"result":"success","status":"queued"}"#.to_string());
            }
        } else {
            return Ok(err_to_json_string("queueid must be unsigned integer!"));
        }
    }

    let my_ip_ptr = unwrap_or_err_msg!(CString::new(format!("{}", ctx.rpc_ip_port.ip())),
                                        "Error occurred");
    let remote_ip_ptr = unwrap_or_err_msg!(CString::new(format!("{}", remote_addr.ip())),
                                        "Error occurred");
    let stats_result = unsafe {
        lp::stats_JSON(
            ctx.btc_ctx() as *mut c_void,
            0,
            my_ip_ptr.as_ptr() as *mut c_char,
            -1,
            c_json.0,
            remote_ip_ptr.as_ptr() as *mut c_char,
            ctx.rpc_ip_port.port()
        )
    };

    if !stats_result.is_null() {
        let res_str = unsafe {
            unwrap_or_err_msg!(CStr::from_ptr(stats_result).to_str(),
            "Request execution result is empty")
        };
        let res_str = String::from (res_str);
        free_c_ptr(stats_result as *mut c_void);
        Ok(res_str)
    } else {
        Ok(err_to_json_string("Request execution result is empty"))
    }
}

type HyRes = Box<Future<Item=Response<Body>, Error=String> + Send>;

fn rpc_response<T>(status: u16, body: T) -> HyRes where Body: From<T> {
    Box::new (
        match Response::builder()
            .status(status)
            .header(CONTENT_TYPE, HeaderValue::from_static("application/json"))
            .body(Body::from(body)) {
                Ok (r) => future::ok::<Response<Body>, String> (r),
                Err (err) => future::err::<Response<Body>, String> (ERRL! ("{}", err))
            }
    )
}

fn err_to_json_string(err: &str) -> String {
    let err = ErrResponse {
        error: err.to_owned(),
    };
    json::to_string(&err).unwrap()
}

fn err_response(status: u16, msg: &str) -> HyRes {
    rpc_response(status, err_to_json_string(msg))
}

fn version (ctx_h: u32, remote_addr: SocketAddr, req: Json) -> HyRes {
    // Runs "version" on the shared asynchronous reaktor.
    // TODO: Port "version" fully to Rust.
    let ctx = try_h! (MmArc::from_ffi_handler (ctx_h));
    let process = try_h! (rpc_process_json (ctx, remote_addr, req));  
    rpc_response (200, process)
}

fn stop (ctx_h: u32) -> HyRes {
    unsafe {lp::LP_STOP_RECEIVED = 1};
    let ctx = try_h! (MmArc::from_ffi_handler (ctx_h));
    ctx.stop();
    rpc_response (200, r#"{"result": "success"}"#)
}

fn dispatcher (req: Json, remote_addr: SocketAddr, ctx_h: u32) -> HyRes {
    lazy_static! {static ref SINGLE_THREADED_C_LOCK: Mutex<()> = Mutex::new(());}

    let method = req["method"].as_str().map (|s| s.to_string());
    let method = match method {Some (ref s) => Some (&s[..]), None => None};
    match method {
        Some ("version") => version (ctx_h, remote_addr, req),
        Some ("stop") => stop (ctx_h),
        None => err_response (400, "Method is not set!"),
        _ => {  // Evoke the old C code.
            let cpu_pool_fut = CPUPOOL.spawn_fn(move || {
                let ctx = try_s! (MmArc::from_ffi_handler (ctx_h));
                // Emulates the single-threaded execution of the old C code.
                let _lock = SINGLE_THREADED_C_LOCK.lock();
                rpc_process_json (ctx, remote_addr, req)
            });
            rpc_response (200, Body::wrap_stream (cpu_pool_fut.into_stream()))
        }
    }
}


impl Service for RpcService {
    type ReqBody = Body;
    type ResBody = Body;
    type Error = String;
    type Future = HyRes;

    fn call(&mut self, request: Request<Body>) -> HyRes {
        if request.method() != Method::POST {
            return err_response (400, "Only POST requests are supported!")
        }
        let body_f = request.into_body().concat2();

        let remote_addr = self.remote_addr.clone();
        let ctx_h = self.ctx_h;

        let f = body_f.then (move |req| -> HyRes {
            let req = try_h! (req);
            let req: Json = try_h! (json::from_slice (&req));
            dispatcher (req, remote_addr, ctx_h)
        });

<<<<<<< HEAD
        Box::new (f)
=======
            match json["method"].as_str() {
                Some("version") => {
                    let process = unwrap_or_err_response!(
                        rpc_process_json(ctx, remote_addr, json),
                        500,
                        "Error occurred"
                    );
                    Ok(rpc_response(200, process))
                },
                None => {
                    Ok(err_response(400, "Method is not set!"))
                }
                _ => {
                    let cpu_pool_fut = CPUPOOL.spawn_fn(move ||
                        rpc_process_json(ctx, remote_addr, json)
                    );
                    Ok(rpc_response(200, Body::wrap_stream(cpu_pool_fut.into_stream())))
                }
            }
        }))
>>>>>>> 68126bca
    }
}

pub extern fn spawn_rpc(ctx_h: u32) {
    // NB: We need to manually handle the incoming connections in order to get the remote IP address,
    // cf. https://github.com/hyperium/hyper/issues/1410#issuecomment-419510220.
    // Although if the ability to access the remote IP address is solved by the Hyper in the future
    // then we might want to refactor into starting it ideomatically in order to benefit from a more graceful shutdown,
    // cf. https://github.com/hyperium/hyper/pull/1640.

    let ctx = unwrap! (MmArc::from_ffi_handler (ctx_h), "No context");

    let listener = unwrap! (TcpListener::bind2 (&ctx.rpc_ip_port), "Can't bind on {}", ctx.rpc_ip_port);

    let server = listener
        .incoming()
        .for_each(move |(socket, _my_sock)| {
            let remote_addr = match socket.peer_addr() {
                Ok (addr) => addr,
                Err (err) => {
                    eprintln! ("spawn_rpc] No peer_addr: {}", err);
                    return Ok(())
                }
            };

            CORE.spawn(move |_|
                HTTP.serve_connection(
                    socket,
                    RpcService {
                        ctx_h,
                        remote_addr
                    },
                )
                .map(|_| ())
                .map_err (|err| eprintln! ("spawn_rpc] HTTP error: {}", err))
            );
            Ok(())
        })
        .map_err (|err| eprintln! ("spawn_rpc] accept error: {}", err));

    // Finish the server `Future` when `shutdown_rx` fires.

    let (shutdown_tx, shutdown_rx) = futures::sync::oneshot::channel::<()>();
    let server = server.select2 (shutdown_rx) .then (|_| Ok(()));
    let mut shutdown_tx = Some (shutdown_tx);
    ctx.on_stop (Box::new (move || {
        if let Some (shutdown_tx) = shutdown_tx.take() {
            println! ("rpc] on_stop, firing shutdown_tx!");
            if let Err (_) = shutdown_tx.send(()) {ERR! ("shutdown_tx already closed")} else {Ok(())}
        } else {ERR! ("on_stop callback called twice!")}
    }));

    CORE.spawn(move |_| {
        ctx.log.rawln (
            format!(">>>>>>>>>> DEX stats {}:{} DEX stats API enabled at unixtime.{} <<<<<<<<<",
                    ctx.rpc_ip_port.ip(),
                    ctx.rpc_ip_port.port(),
                    gstuff::now_ms() / 1000
        ));
        server
    });
}<|MERGE_RESOLUTION|>--- conflicted
+++ resolved
@@ -26,7 +26,6 @@
 use hyper::rt::{Stream};
 use hyper::service::Service;
 use hyper::header::{HeaderValue, CONTENT_TYPE};
-use rpc_commands::*;
 use serde::Serialize;
 use serde_json::{self as json, Value as Json};
 use std::ffi::{CStr, CString};
@@ -38,6 +37,19 @@
 use tokio_core::net::TcpListener;
 use hex;
 
+/// Returns a JSON error HyRes on a failure.
+macro_rules! try_h {
+    ($e: expr) => {
+        match $e {
+            Ok (ok) => ok,
+            Err (err) => {return err_response (500, &ERRL! ("{}", err))}
+        }
+    }
+}
+
+mod commands;
+use self::commands::*;
+
 lazy_static! {
     /// Shared HTTP server.
     pub static ref HTTP: Http = Http::new();
@@ -54,21 +66,16 @@
     STATS_VALID_METHODS.iter().position(|&s| s == method).is_some()
 }
 
-<<<<<<< HEAD
-/// Returns a JSON error HyRes on a failure.
-macro_rules! try_h {
-    ($e: expr) => {
-=======
-const PORTED_METHODS : &[Option<&str>] = &[Some("version"), Some("help"), Some("stop"),
+const PORTED_FAST_METHODS : &[Option<&str>] = &[Some("version"), Some("help"),
     Some("eth_gas_price"), Some("autoprice"), Some("mpnet")];
 
-fn is_ported(method: Option<&str>) -> bool {
-    PORTED_METHODS.iter().position(|&s| s == method).is_some()
-}
-
+fn is_fast_ported(method: Option<&str>) -> bool {
+    PORTED_FAST_METHODS.iter().position(|&s| s == method).is_some()
+}
+
+#[allow(unused_macros)]
 macro_rules! unwrap_or_err_response {
     ($e:expr, $($args:tt)*) => {
->>>>>>> 68126bca
         match $e {
             Ok (ok) => ok,
             Err (err) => {return err_response (500, &ERRL! ("{}", err))}
@@ -104,22 +111,6 @@
     }).map_err(|e| err_to_json_string(&ERRL!("{}", e)))
 }
 
-fn call_method(ctx: MmArc, json: Json, c_json: CJSON) -> Result<String, String> {
-    let result = match json["method"].as_str() {
-        Some("version") => version(),
-        Some("help") => help(),
-        Some("stop") => stop(ctx),
-        Some("eth_gas_price") => eth_gas_price(),
-        Some("autoprice") => auto_price(ctx, &json, c_json),
-        Some("mpnet") => mpnet(&json),
-        _ => return Err(err_to_json_string("Invalid method"))
-    };
-    match result {
-        Ok(success) => serialize_result(success),
-        Err(e) => Err(err_to_json_string(e))
-    }
-}
-
 struct RpcService {
     /// Allows us to get the `MmCtx` if it is still around.
     ctx_h: u32,
@@ -150,7 +141,7 @@
     let c_json = unwrap_or_err_msg!(CJSON::from_str(&json.to_string()),
                                         "Couldn't parse request body as json");
 
-    if is_ported(json["method"].as_str()) {
+    if is_fast_ported(json["method"].as_str()) {
         return call_method(ctx, json, c_json);
     }
 
@@ -232,28 +223,13 @@
     rpc_response(status, err_to_json_string(msg))
 }
 
-fn version (ctx_h: u32, remote_addr: SocketAddr, req: Json) -> HyRes {
-    // Runs "version" on the shared asynchronous reaktor.
-    // TODO: Port "version" fully to Rust.
-    let ctx = try_h! (MmArc::from_ffi_handler (ctx_h));
-    let process = try_h! (rpc_process_json (ctx, remote_addr, req));  
-    rpc_response (200, process)
-}
-
-fn stop (ctx_h: u32) -> HyRes {
-    unsafe {lp::LP_STOP_RECEIVED = 1};
-    let ctx = try_h! (MmArc::from_ffi_handler (ctx_h));
-    ctx.stop();
-    rpc_response (200, r#"{"result": "success"}"#)
-}
-
+/// The outer dispatcher, with full control over the HTTP result and the way we run the `Future` producing it.
 fn dispatcher (req: Json, remote_addr: SocketAddr, ctx_h: u32) -> HyRes {
     lazy_static! {static ref SINGLE_THREADED_C_LOCK: Mutex<()> = Mutex::new(());}
 
     let method = req["method"].as_str().map (|s| s.to_string());
     let method = match method {Some (ref s) => Some (&s[..]), None => None};
     match method {
-        Some ("version") => version (ctx_h, remote_addr, req),
         Some ("stop") => stop (ctx_h),
         None => err_response (400, "Method is not set!"),
         _ => {  // Evoke the old C code.
@@ -268,6 +244,21 @@
     }
 }
 
+/// The inner dispatcher, invoked from `rpc_process_json` for some of the fast and protected RPC methods.
+fn call_method(ctx: MmArc, json: Json, c_json: CJSON) -> Result<String, String> {
+    let result = match json["method"].as_str() {
+        Some("version") => version(),
+        Some("help") => help(),
+        Some("eth_gas_price") => eth_gas_price(),
+        Some("autoprice") => auto_price(ctx, &json, c_json),
+        Some("mpnet") => mpnet(&json),
+        _ => return Err(err_to_json_string("Invalid method"))
+    };
+    match result {
+        Ok(success) => serialize_result(success),
+        Err(e) => Err(err_to_json_string(e))
+    }
+}
 
 impl Service for RpcService {
     type ReqBody = Body;
@@ -290,30 +281,7 @@
             dispatcher (req, remote_addr, ctx_h)
         });
 
-<<<<<<< HEAD
         Box::new (f)
-=======
-            match json["method"].as_str() {
-                Some("version") => {
-                    let process = unwrap_or_err_response!(
-                        rpc_process_json(ctx, remote_addr, json),
-                        500,
-                        "Error occurred"
-                    );
-                    Ok(rpc_response(200, process))
-                },
-                None => {
-                    Ok(err_response(400, "Method is not set!"))
-                }
-                _ => {
-                    let cpu_pool_fut = CPUPOOL.spawn_fn(move ||
-                        rpc_process_json(ctx, remote_addr, json)
-                    );
-                    Ok(rpc_response(200, Body::wrap_stream(cpu_pool_fut.into_stream())))
-                }
-            }
-        }))
->>>>>>> 68126bca
     }
 }
 
