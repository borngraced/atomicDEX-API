--- conflicted
+++ resolved
@@ -105,11 +105,7 @@
 use lp_native_dex::{lp_init};
 
 pub mod rpc;
-<<<<<<< HEAD
-pub mod rpc_commands;
 pub mod ordermatch;
-=======
->>>>>>> 9d4488de
 
 use crash_reports::init_crash_reports;
 
